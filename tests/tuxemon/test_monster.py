--- conflicted
+++ resolved
@@ -7,11 +7,7 @@
 from tuxemon.db import Modifier, db
 from tuxemon.monster import Monster
 from tuxemon.prepare import MAX_LEVEL
-<<<<<<< HEAD
 from tuxemon.shape import ShapeHandler
-from tuxemon.surfanim import FlipAxes
-=======
->>>>>>> 96ab8236
 from tuxemon.taste import Taste
 from tuxemon.time_handler import today_ordinal
 

--- conflicted
+++ resolved
@@ -311,7 +311,6 @@
         self.assertTrue(self.mon.evolution_handler.can_evolve(evo, context))
 
     def test_item_mismatch(self):
-
         evo = MonsterEvolutionItemModel(
             monster_slug="botbot", item="booster_tech"
         )
@@ -319,23 +318,13 @@
         self.assertFalse(self.mon.evolution_handler.can_evolve(evo, context))
 
     def test_element_match(self):
-<<<<<<< HEAD
-        self.mon.owner = self.player
         self.mon.types.set_types([Element("metal")])
-=======
-        self.mon.types = [Element("metal")]
->>>>>>> b10161d2
         evo = MonsterEvolutionItemModel(monster_slug="botbot", element="metal")
         context = {"map_inside": True}
         self.assertTrue(self.mon.evolution_handler.can_evolve(evo, context))
 
     def test_element_mismatch(self):
-<<<<<<< HEAD
-        self.mon.owner = self.player
         self.mon.types.set_types([Element("metal")])
-=======
-        self.mon.types = [Element("metal")]
->>>>>>> b10161d2
         evo = MonsterEvolutionItemModel(monster_slug="botbot", element="water")
         context = {"map_inside": True}
         self.assertFalse(self.mon.evolution_handler.can_evolve(evo, context))

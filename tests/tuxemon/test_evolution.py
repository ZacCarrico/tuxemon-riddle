--- conflicted
+++ resolved
@@ -1,21 +1,9 @@
 # SPDX-License-Identifier: GPL-3.0
 # Copyright (c) 2014-2025 William Edwards <shadowapex@gmail.com>, Benjamin Bean <superman2k5@gmail.com>
 import unittest
-<<<<<<< HEAD
-from unittest.mock import patch
-
-from tuxemon.db import (
-    Acquisition,
-    ElementModel,
-    MonsterEvolutionItemModel,
-    TechniqueModel,
-    db,
-)
-=======
 from unittest.mock import MagicMock, patch
 
-from tuxemon.db import MonsterEvolutionItemModel
->>>>>>> 7bf2b6dd
+from tuxemon.db import Acquisition, MonsterEvolutionItemModel
 from tuxemon.element import Element
 from tuxemon.monster import Monster
 from tuxemon.player import Player

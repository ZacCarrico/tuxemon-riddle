# SPDX-License-Identifier: GPL-3.0
# Copyright (c) 2014-2025 William Edwards <shadowapex@gmail.com>, Benjamin Bean <superman2k5@gmail.com>
import unittest
from unittest.mock import MagicMock, patch

from tuxemon.db import MonsterEvolutionItemModel
from tuxemon.element import Element
from tuxemon.monster import Monster
from tuxemon.player import Player
from tuxemon.session import local_session
from tuxemon.technique.technique import Technique


def mockPlayer(self) -> None:
    self.name = "Jeff"
    self.game_variables = {}
    member1 = Monster()
    member1.slug = "nut"
    member2 = Monster()
    member2.slug = "rockitten"
    tech = MagicMock(spec=Technique, slug="ram")
    member1.moves.moves = [tech]
    self.monsters = [member1, member2]


class TestCanEvolve(unittest.TestCase):
    def setUp(self):
        self.mon = Monster()
        with patch.object(Player, "__init__", mockPlayer):
            local_session.set_player(Player())
            self.player = local_session.player
            self.mon.set_owner(self.player)

    def test_no_owner(self):
        self.mon.set_owner(None)
        evo = MonsterEvolutionItemModel(monster_slug="rockat")
        context = {"map_inside": True}
        self.assertFalse(self.mon.evolution_handler.can_evolve(evo, context))

    def test_level_too_low(self):
        self.mon.level = 10
        evo = MonsterEvolutionItemModel(monster_slug="rockat", at_level=20)
        context = {"map_inside": True}
        self.assertFalse(self.mon.evolution_handler.can_evolve(evo, context))

    def test_level_meets_requirement(self):
        self.mon.level = 20
        evo = MonsterEvolutionItemModel(monster_slug="rockat", at_level=20)
        context = {"map_inside": True}
        self.assertTrue(self.mon.evolution_handler.can_evolve(evo, context))

    def test_gender_mismatch(self):
        self.mon.gender = "male"
        evo = MonsterEvolutionItemModel(monster_slug="rockat", gender="female")
        context = {"map_inside": True}
        self.assertFalse(self.mon.evolution_handler.can_evolve(evo, context))

    def test_gender_match(self):
        self.mon.gender = "male"
        evo = MonsterEvolutionItemModel(monster_slug="rockat", gender="male")
        context = {"map_inside": True}
        self.assertTrue(self.mon.evolution_handler.can_evolve(evo, context))

    def test_inside_mismatch(self):
        evo = MonsterEvolutionItemModel(monster_slug="rockat", inside=True)
        context = {"map_inside": False}
        self.assertFalse(self.mon.evolution_handler.can_evolve(evo, context))

    def test_inside_match(self):
        evo = MonsterEvolutionItemModel(monster_slug="rockat", inside=True)
        context = {"map_inside": True}
        self.assertTrue(self.mon.evolution_handler.can_evolve(evo, context))

    def test_all_conditions_met(self):
        self.mon.level = 20
        self.mon.gender = "male"
        evo = MonsterEvolutionItemModel(
            monster_slug="rockat", at_level=20, gender="male", inside=True
        )
        context = {"map_inside": True}
        self.assertTrue(self.mon.evolution_handler.can_evolve(evo, context))

    def test_same_monster_slug(self):
        self.mon.slug = "rockat"
        evo = MonsterEvolutionItemModel(monster_slug="rockat")
        context = {"map_inside": True}
        self.assertFalse(self.mon.evolution_handler.can_evolve(evo, context))

    def test_tech_match(self):
        evo = MonsterEvolutionItemModel(monster_slug="rockat", tech="ram")
        context = {"map_inside": True}
        self.assertTrue(self.mon.evolution_handler.can_evolve(evo, context))

    def test_traded_match(self):
        self.mon.traded = True
        evo = MonsterEvolutionItemModel(monster_slug="rockat", traded=True)
        context = {"map_inside": True}
        self.assertTrue(self.mon.evolution_handler.can_evolve(evo, context))

    def test_traded_mismatch(self):
        self.mon.traded = False
        evo = MonsterEvolutionItemModel(monster_slug="rockat", traded=True)
        context = {"map_inside": True}
        self.assertFalse(self.mon.evolution_handler.can_evolve(evo, context))

    def test_party_match(self):
        evo = MonsterEvolutionItemModel(monster_slug="rockat", party=["nut"])
        context = {"map_inside": True}
        self.assertTrue(self.mon.evolution_handler.can_evolve(evo, context))

    def test_party_match_double(self):
        evo = MonsterEvolutionItemModel(
            monster_slug="rockat", party=["nut", "rockitten"]
        )
        context = {"map_inside": True}
        self.assertTrue(self.mon.evolution_handler.can_evolve(evo, context))

    def test_party_mismatch(self):
        evo = MonsterEvolutionItemModel(
            monster_slug="rockat", party=["agnidon"]
        )
        context = {"map_inside": True}
        self.assertFalse(self.mon.evolution_handler.can_evolve(evo, context))

    def test_taste_cold_match(self):
        self.mon.taste_cold = "flakey"
        evo = MonsterEvolutionItemModel(
            monster_slug="rockat", taste_cold="flakey"
        )
        context = {"map_inside": True}
        self.assertTrue(self.mon.evolution_handler.can_evolve(evo, context))

    def test_taste_cold_mismatch(self):
        self.mon.taste_cold = "mild"
        evo = MonsterEvolutionItemModel(
            monster_slug="rockat", taste_cold="flakey"
        )
        context = {"map_inside": True}
        self.assertFalse(self.mon.evolution_handler.can_evolve(evo, context))

    def test_taste_warm_match(self):
        self.mon.taste_warm = "peppy"
        evo = MonsterEvolutionItemModel(
            monster_slug="rockat", taste_warm="peppy"
        )
        context = {"map_inside": True}
        self.assertTrue(self.mon.evolution_handler.can_evolve(evo, context))

    def test_taste_warm_mismatch(self):
        self.mon.taste_warm = "peppy"
        evo = MonsterEvolutionItemModel(
            monster_slug="rockat", taste_warm="salty"
        )
        context = {"map_inside": True}
        self.assertFalse(self.mon.evolution_handler.can_evolve(evo, context))

    def test_stats_match(self):
        self.mon.hp = 30
        self.mon.melee = 20
        evo = MonsterEvolutionItemModel(
            monster_slug="rockat", stats="hp:greater_or_equal:melee"
        )
        context = {"map_inside": True}
        self.assertTrue(self.mon.evolution_handler.can_evolve(evo, context))

    def test_stats_mismatch(self):
        self.mon.speed = 5
        self.mon.armour = 10
        evo = MonsterEvolutionItemModel(
            monster_slug="rockat", stats="speed:greater_or_equal:armour"
        )
        context = {"map_inside": True}
        self.assertFalse(self.mon.evolution_handler.can_evolve(evo, context))

    def test_variables_match(self):
        self.player.game_variables["var"] = "val"
        evo = MonsterEvolutionItemModel(
            monster_slug="rockat", variables=[{"var": "val"}]
        )
        context = {"map_inside": True}
        self.assertTrue(self.mon.evolution_handler.can_evolve(evo, context))

    def test_variables_mismatch(self):
        self.player.game_variables["var"] = "other_val"
        evo = MonsterEvolutionItemModel(
            monster_slug="rockat", variables=[{"var": "val"}]
        )
        context = {"map_inside": True}
        self.assertFalse(self.mon.evolution_handler.can_evolve(evo, context))

    def test_variables_double_match(self):
        self.player.game_variables["var1"] = "val"
        self.player.game_variables["var2"] = "val"
        evo = MonsterEvolutionItemModel(
            monster_slug="rockat", variables=[{"var1": "val"}, {"var2": "val"}]
        )
        context = {"map_inside": True}
        self.assertTrue(self.mon.evolution_handler.can_evolve(evo, context))

    def test_variables_double_mismatch(self):
        self.player.game_variables["var1"] = "val"
        self.player.game_variables["var2"] = "val"
        evo = MonsterEvolutionItemModel(
            monster_slug="rockat",
            variables=[{"var1": "val"}, {"var2": "other_val"}],
        )
        context = {"map_inside": True}
        self.assertFalse(self.mon.evolution_handler.can_evolve(evo, context))

    def test_steps_match(self):
        self.mon.steps = 10
        evo = MonsterEvolutionItemModel(monster_slug="rockat", steps=10)
        context = {"map_inside": True}
        self.assertTrue(self.mon.evolution_handler.can_evolve(evo, context))

    def test_steps_mismatch(self):
        self.mon.steps = 5
        evo = MonsterEvolutionItemModel(monster_slug="rockat", steps=10)
        context = {"map_inside": True}
        self.assertFalse(self.mon.evolution_handler.can_evolve(evo, context))

    def test_bond_match(self):
        self.mon.bond = 10
        evo = MonsterEvolutionItemModel(
            monster_slug="rockat", bond="greater_or_equal:10"
        )
        context = {"map_inside": True}
        self.assertTrue(self.mon.evolution_handler.can_evolve(evo, context))

    def test_bond_mismatch(self):
        self.mon.bond = 5
        evo = MonsterEvolutionItemModel(
            monster_slug="rockat", bond="greater_or_equal:10"
        )
        context = {"map_inside": True}
        self.assertFalse(self.mon.evolution_handler.can_evolve(evo, context))

    def test_item_match(self):
        evo = MonsterEvolutionItemModel(
            monster_slug="botbot", item="booster_tech"
        )
        context = {"map_inside": True, "use_item": True}
        self.assertTrue(self.mon.evolution_handler.can_evolve(evo, context))

    def test_item_mismatch(self):
        evo = MonsterEvolutionItemModel(
            monster_slug="botbot", item="booster_tech"
        )
        context = {"map_inside": True, "use_item": False}
        self.assertFalse(self.mon.evolution_handler.can_evolve(evo, context))

    def test_element_match(self):
<<<<<<< HEAD
        self.mon.owner = self.player
        self.mon.types = [MagicMock(spec=Element, slug="metal")]
=======
        self.mon.types.set_types([Element("metal")])
>>>>>>> 0255a14f
        evo = MonsterEvolutionItemModel(monster_slug="botbot", element="metal")
        context = {"map_inside": True}
        self.assertTrue(self.mon.evolution_handler.can_evolve(evo, context))

    def test_element_mismatch(self):
<<<<<<< HEAD
        self.mon.owner = self.player
        self.mon.types = [MagicMock(spec=Element, slug="metal")]
=======
        self.mon.types.set_types([Element("metal")])
>>>>>>> 0255a14f
        evo = MonsterEvolutionItemModel(monster_slug="botbot", element="water")
        context = {"map_inside": True}
        self.assertFalse(self.mon.evolution_handler.can_evolve(evo, context))

    def test_moves_match(self):
<<<<<<< HEAD
        self.mon.owner = self.player
        tech = MagicMock(spec=Technique, slug="ram")
        self.mon.moves.moves = [tech]
=======
        tech = Technique.create("ram")
        self.mon.moves.learn(tech)
>>>>>>> 0255a14f
        evo = MonsterEvolutionItemModel(monster_slug="rockat", moves=["ram"])
        context = {"map_inside": True}
        self.assertTrue(self.mon.evolution_handler.can_evolve(evo, context))

    def test_moves_mismatch(self):
<<<<<<< HEAD
        self.mon.owner = self.player
        tech = MagicMock(spec=Technique, slug="ram")
        self.mon.moves.moves = [tech]
=======
        tech = Technique.create("ram")
        self.mon.moves.learn(tech)
>>>>>>> 0255a14f
        evo = MonsterEvolutionItemModel(
            monster_slug="rockat", moves=["strike"]
        )
        context = {"map_inside": True}
        self.assertFalse(self.mon.evolution_handler.can_evolve(evo, context))<|MERGE_RESOLUTION|>--- conflicted
+++ resolved
@@ -250,49 +250,27 @@
         self.assertFalse(self.mon.evolution_handler.can_evolve(evo, context))
 
     def test_element_match(self):
-<<<<<<< HEAD
-        self.mon.owner = self.player
-        self.mon.types = [MagicMock(spec=Element, slug="metal")]
-=======
         self.mon.types.set_types([Element("metal")])
->>>>>>> 0255a14f
         evo = MonsterEvolutionItemModel(monster_slug="botbot", element="metal")
         context = {"map_inside": True}
         self.assertTrue(self.mon.evolution_handler.can_evolve(evo, context))
 
     def test_element_mismatch(self):
-<<<<<<< HEAD
-        self.mon.owner = self.player
-        self.mon.types = [MagicMock(spec=Element, slug="metal")]
-=======
         self.mon.types.set_types([Element("metal")])
->>>>>>> 0255a14f
         evo = MonsterEvolutionItemModel(monster_slug="botbot", element="water")
         context = {"map_inside": True}
         self.assertFalse(self.mon.evolution_handler.can_evolve(evo, context))
 
     def test_moves_match(self):
-<<<<<<< HEAD
-        self.mon.owner = self.player
         tech = MagicMock(spec=Technique, slug="ram")
         self.mon.moves.moves = [tech]
-=======
-        tech = Technique.create("ram")
-        self.mon.moves.learn(tech)
->>>>>>> 0255a14f
         evo = MonsterEvolutionItemModel(monster_slug="rockat", moves=["ram"])
         context = {"map_inside": True}
         self.assertTrue(self.mon.evolution_handler.can_evolve(evo, context))
 
     def test_moves_mismatch(self):
-<<<<<<< HEAD
-        self.mon.owner = self.player
         tech = MagicMock(spec=Technique, slug="ram")
         self.mon.moves.moves = [tech]
-=======
-        tech = Technique.create("ram")
-        self.mon.moves.learn(tech)
->>>>>>> 0255a14f
         evo = MonsterEvolutionItemModel(
             monster_slug="rockat", moves=["strike"]
         )

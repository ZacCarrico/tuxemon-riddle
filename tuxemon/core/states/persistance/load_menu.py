from __future__ import unicode_literals
import logging

from tuxemon.core.components import save
from .save_menu import SaveMenuState

# Create a logger for optional handling of debug messages.
logger = logging.getLogger(__name__)


class LoadMenuState(SaveMenuState):
    def startup(self, *items, **kwargs):
        if 'selected_index' not in kwargs:
            kwargs['selected_index'] = save.slot_number or 0
        super(LoadMenuState, self).startup(*items, **kwargs)
        slot = kwargs.get("load_slot")
        if slot:
            self.selected_index = slot - 1
            self.on_menu_selection(None)

    def on_menu_selection(self, menuitem):
        save_data = save.load(self.selected_index + 1)
<<<<<<< HEAD
        if "error" not in save_data:
            save.slot_number = self.selected_index
=======
        if save_data and "error" not in save_data:
>>>>>>> ca1d360c
            self.game.player1.set_state(save_data)

            old_world = self.game.get_state_name("WorldState")
            if old_world is None:
                # when game is loaded from the start menu
                self.game.pop_state()  # close this menu
                self.game.pop_state()  # close the start menu
            else:
                # when game is loaded from world menu
                self.game.pop_state(self)
                self.game.pop_state(old_world)

            self.game.push_state("WorldState")

            # teleport the player to the correct position using an event engine action
            tele_x, tele_y = save_data['tile_pos']
            params = [save_data['current_map'], tele_x, tele_y]
            self.game.event_engine.execute_action('teleport', params)<|MERGE_RESOLUTION|>--- conflicted
+++ resolved
@@ -20,12 +20,7 @@
 
     def on_menu_selection(self, menuitem):
         save_data = save.load(self.selected_index + 1)
-<<<<<<< HEAD
-        if "error" not in save_data:
-            save.slot_number = self.selected_index
-=======
         if save_data and "error" not in save_data:
->>>>>>> ca1d360c
             self.game.player1.set_state(save_data)
 
             old_world = self.game.get_state_name("WorldState")

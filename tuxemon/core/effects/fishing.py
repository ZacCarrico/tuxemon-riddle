# SPDX-License-Identifier: GPL-3.0
# Copyright (c) 2014-2025 William Edwards <shadowapex@gmail.com>, Benjamin Bean <superman2k5@gmail.com>
from __future__ import annotations

import logging
import random
from dataclasses import dataclass
<<<<<<< HEAD
from typing import TYPE_CHECKING, Any
=======
from pathlib import Path
from typing import TYPE_CHECKING, Any, Union
>>>>>>> 7526050a

import yaml

from tuxemon.constants import paths
from tuxemon.core.core_effect import CoreEffect, ItemEffectResult
from tuxemon.db import MonsterModel, db

if TYPE_CHECKING:
    from tuxemon.item.item import Item
    from tuxemon.session import Session

logger = logging.getLogger(__name__)

lookup_cache: dict[str, MonsterModel] = {}


@dataclass
class FishingConfig:
    bait: float
    lower_bound: int
    upper_bound: int
    stage: list[str]
    shape: list[str]
    shape_weights: dict[str, float]
    sea_blue_color: list[int]
    environment: dict[str, str]
    held_items: list[str]
    exp_req_mod: list[float]

    def validate_parameters(self) -> None:
        if not (0 <= self.bait <= 1):
            raise ValueError("Bait must be between 0 and 1 inclusive.")
        if self.lower_bound < 0:
            raise ValueError("Lower bound must be non-negative.")
        if self.upper_bound < 0:
            raise ValueError("Upper bound must be non-negative.")
        if self.lower_bound > self.upper_bound:
            raise ValueError("Lower bound cannot be greater than upper bound.")


def load_yaml(filepath: Path) -> Any:
    try:
        with filepath.open() as file:
            return yaml.safe_load(file)
    except FileNotFoundError:
        logger.error(f"Config file not found: {filepath}")
        raise
    except yaml.YAMLError as exc:
        logger.error(f"Error parsing YAML file: {exc}")
        raise exc


class Loader:
    _config_fishing: dict[str, FishingConfig] = {}

    @classmethod
    def get_config_fishing(cls, filename: str) -> dict[str, FishingConfig]:
        yaml_path = paths.mods_folder / filename
        if not cls._config_fishing:
            raw_map = load_yaml(yaml_path)
            cls._config_fishing = {
                key: FishingConfig(**item) for key, item in raw_map.items()
            }
        return cls._config_fishing


@dataclass
class FishingEffect(CoreEffect):
    """This effect triggers fishing."""

    name = "fishing"

    def apply_item(self, session: Session, item: Item) -> ItemEffectResult:
        if not lookup_cache:
            _lookup_monsters()

        self.player = session.player
        self.client = session.client
        fishing_configs = Loader.get_config_fishing(f"{self.name}.yaml")

        self._fish: FishingConfig = fishing_configs[item.slug]
        self._fish.validate_parameters()

        monster_lists = self._get_fishing_monsters()

        if monster_lists and random.random() <= self._fish.bait:
            mon_slug = random.choice(monster_lists)
            level = random.randint(
                self._fish.lower_bound, self._fish.upper_bound
            )
            self._trigger_fishing_encounter(mon_slug, level)
            return ItemEffectResult(name=item.name, success=True)
        return ItemEffectResult(name=item.name)

    def _get_fishing_monsters(self) -> list[str]:
        """Return a list of monster slugs based on config and shapes with logging for errors."""
        monsters = [
            mon.slug
            for mon in lookup_cache.values()
            if mon.stage.value in self._fish.stage
            and mon.shape in self._fish.shape
        ]

        if not monsters:
            logger.error(
                f" Expected shapes: {self._fish.shape}, but none matched."
            )

        weights = [self._fish.shape_weights.get(mon, 1.0) for mon in monsters]
        if not monsters:
            return []
        else:
            return random.choices(monsters, weights=weights, k=1)

    def _trigger_fishing_encounter(self, mon_slug: str, level: int) -> None:
        """Trigger a fishing encounter"""

        environment = (
            self._fish.environment.get("night")
            if self.player.game_variables["stage_of_day"] == "night"
            else self._fish.environment.get("default")
        )
        rgb = ":".join(map(str, self._fish.sea_blue_color))
        held_item = (
            random.choice(self._fish.held_items)
            if self._fish.held_items
            else None
        )
        exp_req_mod = self._fish.exp_req_mod
        self.client.event_engine.execute_action(
            "wild_encounter",
            [mon_slug, level, exp_req_mod, None, environment, rgb, held_item],
            True,
        )


def _lookup_monsters() -> None:
    monsters = list(db.database["monster"])
    for mon in monsters:
        results = db.lookup(mon, table="monster")
        if results.txmn_id > 0:
            lookup_cache[mon] = results<|MERGE_RESOLUTION|>--- conflicted
+++ resolved
@@ -5,12 +5,8 @@
 import logging
 import random
 from dataclasses import dataclass
-<<<<<<< HEAD
+from pathlib import Path
 from typing import TYPE_CHECKING, Any
-=======
-from pathlib import Path
-from typing import TYPE_CHECKING, Any, Union
->>>>>>> 7526050a
 
 import yaml
 

--- conflicted
+++ resolved
@@ -8,12 +8,7 @@
 
 from tuxemon import formula
 from tuxemon.core.core_effect import CoreEffect, ItemEffectResult
-<<<<<<< HEAD
 from tuxemon.db import Acquisition, SeenStatus
-from tuxemon.technique.technique import Technique
-=======
-from tuxemon.db import SeenStatus
->>>>>>> 7bf2b6dd
 
 if TYPE_CHECKING:
     from tuxemon.item.item import Item

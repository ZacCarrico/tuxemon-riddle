--- conflicted
+++ resolved
@@ -96,11 +96,7 @@
         self.session.player.tuxepedia.add_entry(target.slug, SeenStatus.caught)
         target.capture_device = item.slug
         target.wild = False
-<<<<<<< HEAD
+        target.set_acquisition(Acquisition.CAPTURED)
         self.session.player.party.add_monster(
-=======
-        target.set_acquisition(Acquisition.CAPTURED)
-        self.session.player.add_monster(
->>>>>>> 7545c87c
             target, len(self.session.player.monsters)
         )
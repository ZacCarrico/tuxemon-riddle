# SPDX-License-Identifier: GPL-3.0
# Copyright (c) 2014-2023 William Edwards <shadowapex@gmail.com>, Benjamin Bean <superman2k5@gmail.com>
import logging
import uuid
from collections.abc import Generator, Iterator
from math import cos, pi, sin
from typing import Any, Optional

import pytmx
import yaml
from natsort import natsorted

from tuxemon import prepare
from tuxemon.compat import Rect
from tuxemon.db import Direction, Orientation
from tuxemon.event import EventObject, MapAction, MapCondition
from tuxemon.graphics import scaled_image_loader
from tuxemon.lib.bresenham import bresenham
from tuxemon.map import (
    RegionProperties,
    TuxemonMap,
    angle_of_points,
    extract_region_properties,
    orientation_by_angle,
    point_to_grid,
    snap_rect,
    tiles_inside_rect,
)
from tuxemon.script.parser import (
    parse_action_string,
    parse_behav_string,
    parse_condition_string,
)
from tuxemon.tools import copy_dict_with_keys

logger = logging.getLogger(__name__)

RegionTile = tuple[
    tuple[int, int],
    Optional[RegionProperties],
]

region_properties = [
    "enter_from",
    "exit_from",
    "endure",
    "key",
]


class YAMLEventLoader:
    """
    Support for reading game events from a YAML file.
    """

    def load_events(self, path: str) -> Iterator[EventObject]:
        """
        Load EventObjects from YAML file.

        Parameters:
            path: Path to the file.

        """
        yaml_data: dict[str, dict[str, dict[str, Any]]] = {}

        with open(path) as fp:
            yaml_data = yaml.load(fp.read(), Loader=yaml.SafeLoader)

        for name, event_data in yaml_data["events"].items():
            _id = uuid.uuid4().int
            conds = []
            acts = []
            x = event_data.get("x", 0)
            y = event_data.get("y", 0)
            w = event_data.get("width", 1)
            h = event_data.get("height", 1)
            event_type = event_data.get("type")

            for key, value in enumerate(
                event_data.get("actions", []), start=1
            ):
                act_type, args = parse_action_string(value)
                action = MapAction(act_type, args, f"act{str(key*10)}")
                acts.append(action)
            for key, value in enumerate(
                event_data.get("conditions", []), start=1
            ):
                operator, cond_type, args = parse_condition_string(value)
                condition = MapCondition(
                    type=cond_type,
                    parameters=args,
                    x=x,
                    y=y,
                    width=w,
                    height=h,
                    operator=operator,
                    name=f"cond{str(key*10)}",
                )
                conds.append(condition)
            for key, value in enumerate(event_data.get("behav", []), start=1):
                behav_type, args = parse_behav_string(value)
<<<<<<< HEAD
                _args = list(args)
                _args.insert(0, behav_type)
                _conds = MapCondition(
                    "behav", _args, x, y, w, h, "is", f"behav{str(key*10)}"
                )
                conds.insert(0, _conds)
                _acts = MapAction("behav", _args, f"behav{str(key*10)}")
                acts.insert(0, _acts)
            if event_type == "interact":
                cond_data = MapCondition(
                    "player_facing_tile",
                    list(),
                    x,
                    y,
                    w,
                    h,
                    "is",
                    None,
                )
                conds.append(cond_data)
=======
                if behav_type == "talk":
                    condition = MapCondition(
                        type="to_talk",
                        parameters=args,
                        x=x,
                        y=y,
                        width=w,
                        height=h,
                        operator="is",
                        name=f"behav{str(key*10)}",
                    )
                    conds.insert(0, condition)
                    action = MapAction(
                        type="npc_face",
                        parameters=[args[0], "player"],
                        name=f"behav{str(key*10)}",
                    )
                    acts.insert(0, action)
                else:
                    raise Exception
>>>>>>> a79c401f

            yield EventObject(_id, name, x, y, w, h, conds, acts)


class TMXMapLoader:
    """Maps are loaded from standard tmx files created from a map editor like Tiled. Events and
    collision regions are loaded and put in the appropriate data structures for the game to
    understand.

    **Tiled:** http://www.mapeditor.org/

    """

    def __init__(self) -> None:
        # Makes mocking easier during tests
        self.image_loader = scaled_image_loader

    def load(self, filename: str) -> TuxemonMap:
        """Load map data from a tmx map file.

        Loading the map data is done using the pytmx library.

        Specifications for the TMX map format can be found here:
        https://github.com/bjorn/tiled/wiki/TMX-Map-Format

        The list of tiles is structured in a way where you can access an
        individual tile by index number.

        The collision map is a set of (x,y) coordinates that the player cannot
        walk through. This set is generated based on collision regions defined
        in the map file.

        **Examples:**

        In each map, there are three types of objects: **collisions**,
        **conditions**, and *actions**. Here is how an action would be defined
        using the Tiled map editor:

        .. image:: images/map/map_editor_action01.png

        Parameters:
            filename: The path to the tmx map file to load.

        Returns:
            The loaded map.

        """
        data = pytmx.TiledMap(
            filename=filename,
            image_loader=self.image_loader,
            pixelalpha=True,
        )
        tile_size = (data.tilewidth, data.tileheight)
        data.tilewidth, data.tileheight = prepare.TILE_SIZE
        events = list()
        inits = list()
        surfable_map = list()
        collision_map: dict[tuple[int, int], Optional[RegionProperties]] = {}
        collision_lines_map = set()
        maps = data.properties

        # get all tiles which have properties and/or collisions
        gids_with_props = dict()
        gids_with_colliders = dict()
        gids_with_surfable = dict()
        for gid, props in data.tile_properties.items():
            conds = extract_region_properties(props)
            gids_with_props[gid] = conds if conds else None
            colliders = props.get("colliders")
            if colliders is not None:
                gids_with_colliders[gid] = colliders
            surfable = props.get("surfable")
            if surfable is not None:
                gids_with_surfable[gid] = surfable

        # for each tile, apply the properties and collisions for the tile location
        for layer in data.visible_tile_layers:
            layer = data.layers[layer]
            for x, y, gid in layer.iter_data():
                tile_props = gids_with_props.get(gid)
                if tile_props is not None:
                    collision_map[(x, y)] = tile_props
                # colliders
                colliders = gids_with_colliders.get(gid)
                if colliders is not None:
                    for obj in colliders:
                        obj_type = obj.type
                        if obj_type and obj_type.lower().startswith(
                            "collision"
                        ):
                            if getattr(obj, "closed", True):
                                region_conditions = copy_dict_with_keys(
                                    obj.properties, region_properties
                                )
                                collision_map[
                                    (x, y)
                                ] = extract_region_properties(
                                    region_conditions
                                )
                        for line in self.collision_lines_from_object(
                            obj, tile_size
                        ):
                            coords, direction = line
                            lx, ly = coords
                            line = (lx + x, ly + y), direction
                            collision_lines_map.add(line)
                # surfable
                surfable = gids_with_surfable.get(gid)
                if surfable is not None:
                    surfable_map.append((x, y))

        for obj in data.objects:
            obj_type = obj.type
            if obj_type and obj_type.lower().startswith("collision"):
                for tile_position, props in self.extract_tile_collisions(
                    obj, tile_size
                ):
                    collision_map[tile_position] = props
                for line in self.collision_lines_from_object(obj, tile_size):
                    collision_lines_map.add(line)
            elif obj_type and obj_type.lower().startswith("surfable"):
                surfable_map.append(tile_size)
            elif obj_type == "event":
                events.append(self.load_event(obj, tile_size))
            elif obj_type == "init":
                inits.append(self.load_event(obj, tile_size))

        return TuxemonMap(
            events,
            inits,
            surfable_map,
            collision_map,
            collision_lines_map,
            data,
            maps,
            filename,
        )

    def extract_tile_collisions(
        self,
        tiled_object: pytmx.TiledObject,
        tile_size: tuple[int, int],
    ) -> Generator[RegionTile, None, None]:
        if getattr(tiled_object, "closed", True):
            yield from self.region_tiles(tiled_object, tile_size)

    def collision_lines_from_object(
        self,
        tiled_object: pytmx.TiledObject,
        tile_size: tuple[int, int],
    ) -> Generator[tuple[tuple[int, int], Direction], None, None]:
        # TODO: test dropping "collision_lines_map" and replacing with "enter/exit" tiles
        if not getattr(tiled_object, "closed", True):
            for item in self.process_line(tiled_object, tile_size):
                blocker0, blocker1, orientation = item
                if orientation == Orientation.vertical:
                    yield blocker0, Direction.left
                    yield blocker1, Direction.right
                elif orientation == Orientation.horizontal:
                    yield blocker1, Direction.down
                    yield blocker0, Direction.up
                else:
                    raise Exception(orientation)

    def process_line(
        self,
        line: pytmx.TiledObject,
        tile_size: tuple[int, int],
    ) -> Generator[
        tuple[tuple[int, int], tuple[int, int], Orientation], None, None
    ]:
        """Identify the tiles on either side of the line and block movement along it."""
        if len(line.points) < 2:
            raise ValueError(
                "Error: collision lines must be at least 2 points"
            )
        for point_0, point_1 in zip(line.points, line.points[1:]):
            p0 = point_to_grid(point_0, tile_size)
            p1 = point_to_grid(point_1, tile_size)
            p0, p1 = sorted((p0, p1))
            angle = angle_of_points(p0, p1)
            orientation = orientation_by_angle(angle)
            for i in bresenham(p0[0], p0[1], p1[0], p1[1], include_end=False):
                angle1 = angle - (pi / 2)
                other = int(round(cos(angle1) + i[0])), int(
                    round(sin(angle1) + i[1])
                )
                yield i, other, orientation

    @staticmethod
    def region_tiles(
        region: pytmx.TiledObject,
        grid_size: tuple[int, int],
    ) -> Generator[RegionTile, None, None]:
        """
        Apply region properties to individual tiles.

        Right now our collisions are defined in our tmx file as large regions
        that the player can't pass through. We need to convert these areas
        into individual tile coordinates that the player can't pass through.
        Loop through all of the collision objects in our tmx file. The
        region's bounding box will be snapped to the nearest tile coordinates.

        Parameters:
            region: The Tiled object which contains collisions and movement
                modifiers.
            grid_size: The tile grid size.

        Yields:
            Tuples with form (tile position, properties).
        """
        region_conditions = copy_dict_with_keys(
            region.properties,
            region_properties,
        )
        rect = snap_rect(
            Rect((region.x, region.y, region.width, region.height)),
            grid_size,
        )
        for tile_position in tiles_inside_rect(rect, grid_size):
            yield tile_position, extract_region_properties(region_conditions)

    def load_event(
        self,
        obj: pytmx.TiledObject,
        tile_size: tuple[int, int],
    ) -> EventObject:
        """
        Load an Event from the map.

        Parameters:
            obj: Tiled object that represents an event.
            tile_size: Size of a tile.

        Returns:
            Loaded event.

        """
        _id = uuid.uuid4().int
        conds = []
        acts = []
        x = int(obj.x / tile_size[0])
        y = int(obj.y / tile_size[1])
        w = int(obj.width / tile_size[0])
        h = int(obj.height / tile_size[1])

        properties = obj.properties
        keys = natsorted(properties.keys())
        # Conditions & actions are stored as Tiled properties.
        # We need to sort them by name, so that "act1" comes before "act2" and so on...
        for key in keys:
            if not isinstance(key, str):
                continue
            value = properties[key]
            if key.startswith("cond"):
                operator, cond_type, args = parse_condition_string(value)
                condition = MapCondition(
                    cond_type, args, x, y, w, h, operator, key
                )
                conds.append(condition)
            elif key.startswith("act"):
                act_type, args = parse_action_string(value)
                action = MapAction(act_type, args, key)
                acts.append(action)

        for key in keys:
            if not isinstance(key, str):
                continue
            if key.startswith("behav"):
                behav_string = properties[key]
                behav_type, args = parse_behav_string(behav_string)
                _args = list(args)
                _args.insert(0, behav_type)
                conds.insert(
                    0,
                    MapCondition("behav", _args, x, y, w, h, "is", key),
                )
                acts.insert(0, MapAction("behav", _args, key))

        return EventObject(_id, obj.name, x, y, w, h, conds, acts)<|MERGE_RESOLUTION|>--- conflicted
+++ resolved
@@ -99,7 +99,6 @@
                 conds.append(condition)
             for key, value in enumerate(event_data.get("behav", []), start=1):
                 behav_type, args = parse_behav_string(value)
-<<<<<<< HEAD
                 _args = list(args)
                 _args.insert(0, behav_type)
                 _conds = MapCondition(
@@ -108,40 +107,6 @@
                 conds.insert(0, _conds)
                 _acts = MapAction("behav", _args, f"behav{str(key*10)}")
                 acts.insert(0, _acts)
-            if event_type == "interact":
-                cond_data = MapCondition(
-                    "player_facing_tile",
-                    list(),
-                    x,
-                    y,
-                    w,
-                    h,
-                    "is",
-                    None,
-                )
-                conds.append(cond_data)
-=======
-                if behav_type == "talk":
-                    condition = MapCondition(
-                        type="to_talk",
-                        parameters=args,
-                        x=x,
-                        y=y,
-                        width=w,
-                        height=h,
-                        operator="is",
-                        name=f"behav{str(key*10)}",
-                    )
-                    conds.insert(0, condition)
-                    action = MapAction(
-                        type="npc_face",
-                        parameters=[args[0], "player"],
-                        name=f"behav{str(key*10)}",
-                    )
-                    acts.insert(0, action)
-                else:
-                    raise Exception
->>>>>>> a79c401f
 
             yield EventObject(_id, name, x, y, w, h, conds, acts)
 

# SPDX-License-Identifier: GPL-3.0
# Copyright (c) 2014-2025 William Edwards <shadowapex@gmail.com>, Benjamin Bean <superman2k5@gmail.com>
from __future__ import annotations

import logging
import uuid
from collections.abc import Iterable, Mapping, Sequence
from math import hypot
from typing import TYPE_CHECKING, Any, Optional, TypedDict

from tuxemon import prepare
from tuxemon.battle import BattlesHandler
from tuxemon.boxes import ItemBoxes, MonsterBoxes
from tuxemon.db import Direction, NpcModel, db
from tuxemon.entity import Entity
from tuxemon.item.item import Item, decode_items, encode_items
from tuxemon.locale import T
from tuxemon.map import dirs2, get_direction, proj
from tuxemon.map_view import SpriteController
from tuxemon.math import Vector2
from tuxemon.mission import MissionController
from tuxemon.money import MoneyController
from tuxemon.monster import Monster, decode_monsters, encode_monsters
from tuxemon.movement import get_tile_moverate
from tuxemon.relationship import (
    Relationships,
    decode_relationships,
    encode_relationships,
)
from tuxemon.step_tracker import StepTrackerManager, decode_steps, encode_steps
from tuxemon.teleporter import TeleportFaint
from tuxemon.tools import vector2_to_tile_pos
from tuxemon.tracker import TrackingData, decode_tracking, encode_tracking
from tuxemon.tuxepedia import Tuxepedia, decode_tuxepedia, encode_tuxepedia
from tuxemon.ui.cipher_processor import decode_cipher, encode_cipher

if TYPE_CHECKING:
    from tuxemon.economy import Economy, ShopInventory
    from tuxemon.session import Session


logger = logging.getLogger(__name__)


class NPCState(TypedDict, total=False):
    current_map: str
    facing: Direction
    game_variables: dict[str, Any]
    battles: Sequence[Mapping[str, Any]]
    tuxepedia: Mapping[str, Any]
    relationships: Mapping[str, Any]
    money: Mapping[str, Any]
    template: dict[str, Any]
    missions: Sequence[Mapping[str, Any]]
    items: Sequence[Mapping[str, Any]]
    monsters: Sequence[Mapping[str, Any]]
    player_name: str
    player_steps: float
    monster_boxes: dict[str, Sequence[Mapping[str, Any]]]
    item_boxes: dict[str, Sequence[Mapping[str, Any]]]
    tile_pos: tuple[int, int]
    teleport_faint: tuple[str, int, int]
    tracker: Mapping[str, Any]
    step_tracker: Mapping[str, Any]
    unlocked_letters: Mapping[str, Any]


def tile_distance(tile0: Iterable[float], tile1: Iterable[float]) -> float:
    x0, y0 = tile0
    x1, y1 = tile1
    return hypot(x1 - x0, y1 - y0)


class NPC(Entity[NPCState]):
    """
    Class for humanoid type game objects, NPC, Players, etc.

    Currently, all movement is handled by a queue called "path".  This queue
    provides robust movement in a tile based environment.  It supports
    arbitrary length paths for directly setting a series of movements.

    Pathfinding is accomplished by setting the path directly.

    To move one tile, simply set a path of one item.
    """

    def __init__(
        self,
        npc_slug: str,
        *,
        session: Session,
    ) -> None:
        super().__init__(slug=npc_slug, session=session)

        # load initial data from the npc database
        npc_data = NpcModel.lookup(npc_slug, db)
        self.template = npc_data.template

        # This is the NPC's name to be used in dialog
        self.name = T.translate(self.slug)

        # general
        self.behavior: Optional[str] = "wander"  # not used for now
        self.game_variables: dict[str, Any] = {}  # Tracks the game state
        self.battle_handler = BattlesHandler()
        self.forfeit: bool = False
        # Tracks Tuxepedia (monster seen or caught)
        self.tuxepedia = Tuxepedia()
        self.relationships = Relationships()
        self.money_controller = MoneyController(self)
        # list of ways player can interact with the Npc
        self.interactions: Sequence[str] = []
        # menu labels (world menu)
        self.menu_save: bool = True
        self.menu_load: bool = True
        self.menu_player: bool = True
        self.menu_monsters: bool = True
        self.menu_bag: bool = True
        self.menu_missions: bool = True
        self.mission_controller = MissionController(self)
        self.economy: Optional[Economy] = None
        self.shop_inventory: Optional[ShopInventory] = None
        self.teleport_faint = TeleportFaint()
        self.tracker = TrackingData()
        self.step_tracker = StepTrackerManager()
        self.unlocked_letters: set[str] = set()
        # Variables for long-term item and monster storage
        # Keeping these separate so other code can safely
        # assume that all values are lists
        self.monster_boxes = MonsterBoxes()
        self.party = PartyHandler(monster_boxes=self.monster_boxes, owner=self)
        self.item_boxes = ItemBoxes()
        self.items = NPCBagHandler(item_boxes=self.item_boxes)
        self.pending_evolutions: list[tuple[Monster, Monster]] = []
        self.steps: float = 0.0

        # pathfinding and waypoint related
        self.pathfinding: Optional[tuple[int, int]] = None
        self.path: list[tuple[int, int]] = []
        # Stores the final destination sent from a client
        self.final_move_dest = [0, 0]

        # This is used to 'set back' when lost, and make movement robust.
        # If entity falls off of map due to a bug, it can be returned to this value.
        # When moving to a waypoint, this is used to detect if movement has overshot
        # the destination due to speed issues or framerate jitters.
        self.path_origin: Optional[tuple[int, int]] = None

        self.sprite_controller = SpriteController(self)

    @property
    def monsters(self) -> list[Monster]:
        """Returns the list of monsters in the party."""
        return self.party.monsters

    def get_state(self, session: Session) -> NPCState:
        """
        Prepares a dictionary of the npc to be saved to a file.

        Parameters:
            session: Game session.

        Returns:
            Dictionary containing all the information about the npc.
        """

        state: NPCState = {
            "current_map": session.client.get_map_name(),
            "facing": self.facing,
            "game_variables": self.game_variables,
            "battles": self.battle_handler.encode_battle(),
            "tuxepedia": encode_tuxepedia(self.tuxepedia),
            "relationships": encode_relationships(self.relationships),
            "money": dict(),
            "items": self.items.encode_items(),
            "template": self.template.model_dump(),
            "missions": self.mission_controller.encode_missions(),
            "monsters": self.party.encode_party(),
            "player_name": self.name,
            "player_steps": self.steps,
            "monster_boxes": dict(),
            "item_boxes": dict(),
            "tile_pos": self.tile_pos,
            "teleport_faint": self.teleport_faint.to_tuple(),
            "tracker": encode_tracking(self.tracker),
            "step_tracker": encode_steps(self.step_tracker),
            "unlocked_letters": encode_cipher(self.unlocked_letters),
        }

        self.monster_boxes.save(state)
        self.item_boxes.save(state)
        state["money"] = self.money_controller.save()

        return state

    def set_state(self, session: Session, save_data: NPCState) -> None:
        """
        Recreates npc from saved data.

        Parameters:
            session: Game session.
            save_data: Data used to recreate the NPC.
        """
        self.set_facing(Direction(save_data.get("facing", "down")))
        self.game_variables = save_data["game_variables"]
        self.tuxepedia = decode_tuxepedia(save_data["tuxepedia"])
        self.relationships = decode_relationships(save_data["relationships"])
        self.battle_handler.decode_battle(save_data)
        self.items.decode_items(save_data)
        self.party.decode_party(save_data)
        self.mission_controller.decode_missions(save_data.get("missions"))
        self.name = save_data["player_name"]
        self.steps = save_data["player_steps"]
        self.money_controller.load(save_data)
<<<<<<< HEAD
        self.monster_boxes.load(save_data)
        self.item_boxes.load(save_data)
        self.unlocked_letters = decode_cipher(save_data)
=======
        self.monster_boxes.load(self, save_data)
        self.item_boxes.load(self, save_data)
>>>>>>> 8cf7a4de

        self.teleport_faint = TeleportFaint.from_tuple(
            save_data["teleport_faint"]
        )

        self.tracker = decode_tracking(save_data.get("tracker", {}))
        self.step_tracker = decode_steps(save_data.get("step_tracker", {}))

        _template = save_data["template"]
        self.template.slug = _template["slug"]
        self.template.sprite_name = _template["sprite_name"]
        self.template.combat_front = _template["combat_front"]
        self.sprite_controller.load_sprites(self.template)

    def pathfind(self, destination: tuple[int, int]) -> None:
        """
        Find a path and also start it.

        If asked to pathfind, an NPC will pathfind until it:
        * reaches the destination
        * NPC.cancel_movement() is called

        If blocked, the NPC will wait until it is able to move.

        Queries the world for a valid path.

        Parameters:
            destination: Desired final position.
        """
        self.pathfinding = destination
        path = self.world.pathfind(self.tile_pos, destination, self.facing)
        if path:
            self.path = list(path)
            self.next_waypoint()

    def check_continue(self) -> None:
        try:
            tile = self.client.map_manager.collision_map[self.tile_pos]
            if tile and tile.endure:
                _direction = (
                    self.facing if len(tile.endure) > 1 else tile.endure[0]
                )
                self.move_one_tile(_direction)
            else:
                pass
        except (KeyError, TypeError):
            pass

    def cancel_path(self) -> None:
        """
        Clears all active pathfinding data and stops the NPC's movement.

        This method removes the NPC's current path and resets pathfinding
        related attributes, ensuring no further automatic movement occurs.
        """
        self.path = []
        self.pathfinding = None
        self.path_origin = None

    def cancel_movement(self) -> None:
        """
        Stops the NPC's movement and adjusts pathfinding logic if necessary.

        If the NPC is currently following a path but hasn't reached the
        destination, it retains the last waypoint to avoid abrupt stopping.
        Otherwise, all movement is halted and pathfinding is cleared.
        """
        if proj(self.position) == self.path_origin:
            # we *just* started a new path; discard it and stop
            self.abort_movement(preserve_position=True)
        elif self.path and self.moving:
            # we are in the middle of moving between tiles
            self.path = [self.path[-1]]
            self.pathfinding = None
            self.set_move_direction()
        else:
            self.abort_movement()

    def abort_movement(self, preserve_position: bool = False) -> None:
        """
        Safely halts all movement-related actions for the NPC.

        This method ensures that the NPC stops moving, cancels any
        active pathfinding, and resets its movement direction. If
        `preserve_position` is True, the NPC's current tile position
        is retained; otherwise, it reverts to its last recorded origin.
        """
        if not preserve_position and self.path_origin is not None:
            self.tile_pos = self.path_origin
        self.set_move_direction()
        self.stop_moving()
        self.cancel_path()

    def update(self, time_delta: float) -> None:
        """
        Handles NPC movement updates, including animations, physics, and
        navigation.

        This method updates:
        - Physics calculations for movement.
        - Animation state of the NPC.
        - Movement logic, including path progression and direct movement
            requests.

        Parameters:
            time_delta: The time elapsed since the last update
            (from clock.tick()/1000.0).
        """
        # Update sprite animations based on movement state.
        self.sprite_controller.update(time_delta)
        self.update_physics(time_delta)
        if self.path or self.move_direction:
            self.process_movement()

    def process_movement(self) -> None:
        """
        Manages NPC movement logic, handling pathfinding, waypoint progression,
        and obstructions.

        This method ensures smooth movement by:
        - Initiating pathfinding if needed.
        - Progressing through waypoints.
        - Responding to blocked paths or missing destinations.
        - Handling direct movement requests when no path exists.

        If movement is blocked or invalid, appropriate cancellation routines
        are triggered.
        """
        # Start pathfinding if NPC is assigned a destination but no path
        # is found yet.
        if self.pathfinding and not self.path:
            self.pathfind(self.pathfinding)
            return

        # If NPC has a valid path, proceed with movement.
        if self.path:
            if self.path_origin:
                # If path origin is set, NPC has started moving from one
                # tile to another.
                self.check_waypoint()
            else:
                # If path origin isn't set, previous waypoint change failed
                # try again.
                self.next_waypoint()

        # Direct movement request handling—NPC moves manually if pathfinding
        # isn't involved.
        if self.move_direction:
            if self.path and not self.moving:
                # NPC wants to move but is blocked—cancel movement path.
                self.cancel_path()

            if not self.path:
                # No path available—initiate direct movement.
                self.move_one_tile(self.move_direction)
                self.next_waypoint()

        # TODO: Implement logic for external forces affecting movement.
        # TODO: Currently, this method only accounts for explicitly
        # controlled movement.
        # TODO: Physics-based movement is not possible since this halts
        # that action.

        # If NPC has no remaining path, stop movement and animation.
        if not self.path:
            self.cancel_movement()
            self.sprite_controller.stop_animation()

    def move_one_tile(self, direction: Direction) -> None:
        """
        Ask entity to move one tile.

        Parameters:
            direction: Direction where to move.
        """
        target = Vector2(self.tile_pos) + dirs2[direction]
        self.path.append(vector2_to_tile_pos(target))

    @property
    def move_destination(self) -> Optional[tuple[int, int]]:
        """Only used for the char_moved condition."""
        if self.path:
            return self.path[-1]
        else:
            return None

    def next_waypoint(self) -> None:
        """
        Take the next step of the path, stop if way is blocked.

        * This must be called after a path is set
        * Not needed to be called if existing path is modified
        * If the next waypoint is blocked, the waypoint will be removed
        """
        target = self.path[-1]
        surface_map = self.client.map_manager.surface_map
        direction = get_direction(proj(self.position), target)
        self.set_facing(direction)
        try:
            if self.client.pathfinder.is_tile_traversable(self, target):
                moverate = get_tile_moverate(surface_map, self, target)
                # Surfanim suffers from significant clock drift, causing
                # timing inconsistencies. Even after completing one animation
                # cycle, the timing can become inaccurate. This drift results
                # in walking steps misaligning with tile positions, with
                # certain frames lasting only a single game frame.
                # Using `play` to initiate each tile transition helps reset
                # the surfanim timer, keeping walking animation frames in sync.
                # However, occasional desynchronization still occurs.
                # To fully resolve this issue, the game will eventually need
                # a dedicated global clock—not reliant on wall time—to eliminate
                # visual glitches and ensure frame accuracy.
                self.sprite_controller.play_animation()
                self.path_origin = self.tile_pos
                self.mover.move(self.mover.current_direction, moverate)
                self.remove_collision()
            else:
                self.stop_moving()
                self.handle_obstruction(target)
        except Exception as e:
            logger.error(f"Error in next_waypoint for {self.slug}: {e}")
            self.cancel_path()

    def handle_obstruction(self, target: tuple[int, int]) -> None:
        if self.pathfinding:
            npc = self.client.npc_manager.get_entity_pos(self.pathfinding)
            if npc:
                logger.info(
                    f"{npc.slug} obstructing {self.slug}, recalculating path."
                )
                self.pathfind(self.pathfinding)
            else:
                logger.warning(
                    f"{self.slug} could not proceed to {self.pathfinding} due to obstruction. "
                    "Consider splitting pathfinding or postponing movement."
                )
        else:
            logger.debug(
                f"{self.slug} faced obstruction at {target}. Movement stopped."
            )

    def check_waypoint(self) -> None:
        """
        Check if the waypoint is reached and sets new waypoint if so.

        * For most accurate speed, tests distance traveled.
        * Doesn't verify the target position, just distance
        * Assumes once waypoint is set, direction doesn't change
        * Honors continue tiles
        """
        target = self.path[-1]
        assert self.path_origin
        expected = tile_distance(self.path_origin, target)
        traveled = tile_distance(proj(self.position), self.path_origin)
        if traveled >= expected:
            self.set_position(target)
            self.path.pop()
            self.path_origin = None
            self.check_continue()
            if self.path:
                self.next_waypoint()

    def pos_update(self) -> None:
        """WIP.  Required to be called after position changes."""
        self.tile_pos = vector2_to_tile_pos(proj(self.position))
        self.network_notify_location_change()

    def network_notify_start_moving(self, direction: Direction) -> None:
        r"""WIP guesswork ¯\_(ツ)_/¯"""
        self.network = self.client.network_manager
        if self.network.is_connected():
            assert self.network.client
            self.network.client.update_player(
                direction, event_type="CLIENT_MOVE_START"
            )

    def network_notify_stop_moving(self) -> None:
        r"""WIP guesswork ¯\_(ツ)_/¯"""
        self.network = self.client.network_manager
        if self.network.is_connected():
            assert self.network.client
            self.network.client.update_player(
                self.facing, event_type="CLIENT_MOVE_COMPLETE"
            )

    def network_notify_location_change(self) -> None:
        r"""WIP guesswork ¯\_(ツ)_/¯"""
        self.update_location = True


class NPCBagHandler:

    def __init__(
        self,
        item_boxes: ItemBoxes,
        items: Optional[list[Item]] = None,
        bag_limit: int = prepare.MAX_TYPES_BAG,
    ) -> None:
        self._items = items if items is not None else []
        self._bag_limit = bag_limit
        self._item_boxes = item_boxes

    def add_item(
        self, item: Item, quantity: int = 1, locker: str = prepare.LOCKER
    ) -> None:
        """
        Adds an item to the NPC's bag.

        If the bag is full (based on MAX_TYPES_BAG), it will send the item to
        the PCState archive (item boxes).
        """
        logger.debug(
            f"Adding item '{item.slug}' (quantity: {quantity}) to NPC's inventory."
        )

        if not self._item_boxes.has_box(locker, "item"):
            logger.debug(
                f"Item box '{locker}' does not exist. Creating new item box."
            )
            self._item_boxes.create_box(locker, "item")

        existing = self.find_item(item.slug)
        if existing:
            new_qty = existing.quantity + quantity
            logger.debug(
                f"Item '{item.slug}' exists in inventory. Increasing quantity from {existing.quantity} to {new_qty}."
            )
            existing.set_quantity(new_qty)
        elif len(self._items) >= self._bag_limit:
            logger.debug(
                f"Bag is full. Sending item '{item.slug}' to item box '{locker}'."
            )
            item.set_quantity(quantity)
            self._item_boxes.add_item(locker, item)
        else:
            logger.debug(
                f"Item '{item.slug}' added to bag. Current total items: {len(self._items) + 1}."
            )
            item.set_quantity(quantity)
            self._items.append(item)

    def remove_item(self, item: Item, quantity: int = 1) -> bool:
        """
        Removes a quantity of an item from the NPC's bag.

        If quantity reaches zero or below, the item is fully removed.
        """
        logger.debug(
            f"Attempting to remove {quantity} of '{item.slug}' from inventory."
        )

        if quantity < 0:
            logger.warning(
                f"Tried to remove negative quantity: {quantity} for item '{item.slug}'"
            )
            return False

        if item in self._items:
            if item.quantity <= quantity:
                logger.debug(
                    f"Removing item '{item.slug}' completely (quantity: {item.quantity})."
                )
                self._items.remove(item)
            else:
                new_qty = item.quantity - quantity
                logger.debug(
                    f"Reducing quantity of '{item.slug}' from {item.quantity} to {new_qty}."
                )
                item.set_quantity(new_qty)
            return True
        logger.debug(f"Item '{item.slug}' not found in inventory.")
        return False

    def find_item(self, item_slug: str) -> Optional[Item]:
        """
        Finds the first item in the NPC's bag with the given slug.
        """
        for itm in self._items:
            if itm.slug == item_slug:
                return itm
        return None

    def get_items(self) -> list[Item]:
        return self._items

    def has_item(self, item_slug: str) -> bool:
        """
        Checks if the NPC's bag contains an item with the given slug.
        """
        return any(itm.slug == item_slug for itm in self._items)

    def find_item_by_id(self, instance_id: uuid.UUID) -> Optional[Item]:
        """
        Finds an item in the NPC's bag which has the given instance ID.
        """
        return next(
            (itm for itm in self._items if itm.instance_id == instance_id),
            None,
        )

    def clear_items(self) -> None:
        """Removes all items from the NPC's bag."""
        self._items.clear()

    def get_all_item_quantities(self) -> dict[str, int]:
        """
        Returns a dictionary mapping item slugs to their total quantities
        in the NPC's bag. This provides a 'count-based view' of the bag.
        """
        quantities: dict[str, int] = {}
        for item in self._items:
            quantities[item.slug] = item.quantity
        return quantities

    def encode_items(self) -> Sequence[Mapping[str, Any]]:
        return encode_items(self._items)

    def decode_items(self, json_data: Optional[Mapping[str, Any]]) -> None:
        if json_data and "items" in json_data:
            self._items = [itm for itm in decode_items(json_data["items"])]


class PartyHandler:
    """
    Manages a NPC's party, including adding, removing, finding,
    and switching monsters.
    """

    def __init__(
        self,
        monster_boxes: MonsterBoxes,
        owner: NPC,
        monsters: Optional[list[Monster]] = None,
        party_limit: int = prepare.PARTY_LIMIT,
    ) -> None:
        self._monsters = monsters if monsters is not None else []
        self._party_limit = party_limit
        self._monster_boxes = monster_boxes
        self._owner = owner

    @property
    def monsters(self) -> list[Monster]:
        """Returns the list of monsters in the party."""
        return self._monsters

    @property
    def party_size(self) -> int:
        """Returns the current number of monsters in the party."""
        return len(self._monsters)

    @property
    def party_limit(self) -> int:
        """Returns the maximum number of monsters allowed in the party."""
        return self._party_limit

    def add_monster(
        self,
        monster: Monster,
        slot: Optional[int] = None,
        kennel: str = prepare.KENNEL,
    ) -> None:
        """
        Adds a monster to the party. If the party is full, it sends the monster
        to the monster boxes (PCState archive).

        Parameters:
            monster: The monster to add.
            slot: Optional. The index to insert the monster at. If None or
                  party is full, it's added to the end or sent to boxes.
        """
        monster.set_owner(self._owner)

        if self.party_size >= self._party_limit:
            self._monster_boxes.add_monster(kennel, monster)
            if self._monster_boxes.is_box_full(kennel):
                self._monster_boxes.create_and_merge_box(kennel)
        else:
            if slot is not None and 0 <= slot <= self.party_size:
                self._monsters.insert(slot, monster)
            else:
                self._monsters.append(monster)

    def find_monster(self, monster_slug: str) -> Optional[Monster]:
        """
        Finds a monster in the party by its slug.

        Parameters:
            monster_slug: The slug name of the monster.

        Returns:
            Monster found, or None.
        """
        for monster in self._monsters:
            if monster.slug == monster_slug:
                return monster
        return None

    def find_monster_by_id(self, instance_id: uuid.UUID) -> Optional[Monster]:
        """
        Finds a monster in the party by its instance ID.

        Parameters:
            instance_id: The instance_id of the monster.

        Returns:
            Monster found, or None.
        """
        return next(
            (m for m in self._monsters if m.instance_id == instance_id), None
        )

    def release_monster(self, monster: Monster) -> bool:
        """
        Releases a monster from this party. Used to release into the wild.
        Prevents releasing the last monster if the party is not empty.

        Parameters:
            monster: Monster to release into the wild.

        Returns:
            True if the monster was successfully released, False otherwise.
        """
        if self.party_size <= 1:
            return False

        if monster in self._monsters:
            self.remove_monster(monster)
            monster.owner = None
            return True
        else:
            return False

    def remove_monster(self, monster: Monster) -> None:
        """
        Removes a monster from this party.

        Parameters:
            monster: Monster to remove from the party.
        """
        if monster in self._monsters:
            self._monsters.remove(monster)

    def switch_monsters(self, index_1: int, index_2: int) -> None:
        """
        Swaps two monsters in this party by their indices.

        Parameters:
            index_1: The index of the first monster.
            index_2: The index of the second monster.
        """
        if not (
            0 <= index_1 < self.party_size and 0 <= index_2 < self.party_size
        ):
            raise IndexError("Indices out of bounds for party size.")

        self._monsters[index_1], self._monsters[index_2] = (
            self._monsters[index_2],
            self._monsters[index_1],
        )

    def has_monster(self, monster: Monster) -> bool:
        """
        Checks if a given monster is in the party.

        Parameters:
            monster: The monster to check.

        Returns:
            True if the monster is in the party, False otherwise.
        """
        return monster in self._monsters

    def has_tech(self, tech_slug: str) -> bool:
        """
        Returns True if any monster in the party has the given technique.

        Parameters:
            tech_slug: The slug name of the technique.
        """
        for monster in self._monsters:
            if monster.moves.has_move(tech_slug):
                return True
        return False

    def replace_monster(
        self, old_monster: Monster, new_monster: Monster
    ) -> bool:
        """
        Replaces an existing monster in the party with a new one.

        Parameters:
            old_monster: The monster to replace.
            new_monster: The new monster.

        Returns:
            True if successful, False otherwise.
        """
        if old_monster in self._monsters:
            index = self._monsters.index(old_monster)
            self._monsters[index] = new_monster
            new_monster.owner = self._owner
            return True
        return False

    def has_type(self, element_slug: str) -> bool:
        """
        Returns True if any monster in the party has the given type.
        """
        return any(mon.has_type(element_slug) for mon in self._monsters)

    def clear_party(self) -> None:
        """
        Removes all monsters from the party and clears their ownership.
        """
        if self._monsters:
            for monster in self._monsters:
                monster.owner = None
        self._monsters.clear()

    def encode_party(self) -> Sequence[Mapping[str, Any]]:
        return encode_monsters(self._monsters)

    def decode_party(self, json_data: Optional[Mapping[str, Any]]) -> None:
        self.clear_party()
        if json_data and "monsters" in json_data:
            for mon in decode_monsters(json_data["monsters"]):
                self.add_monster(mon, self.party_size)<|MERGE_RESOLUTION|>--- conflicted
+++ resolved
@@ -212,14 +212,9 @@
         self.name = save_data["player_name"]
         self.steps = save_data["player_steps"]
         self.money_controller.load(save_data)
-<<<<<<< HEAD
-        self.monster_boxes.load(save_data)
-        self.item_boxes.load(save_data)
         self.unlocked_letters = decode_cipher(save_data)
-=======
         self.monster_boxes.load(self, save_data)
         self.item_boxes.load(self, save_data)
->>>>>>> 8cf7a4de
 
         self.teleport_faint = TeleportFaint.from_tuple(
             save_data["teleport_faint"]

# SPDX-License-Identifier: GPL-3.0
# Copyright (c) 2014-2025 William Edwards <shadowapex@gmail.com>, Benjamin Bean <superman2k5@gmail.com>
from __future__ import annotations

import logging
import uuid
from collections.abc import Iterable, Mapping, Sequence
from math import hypot
from typing import TYPE_CHECKING, Any, Optional, TypedDict

from tuxemon import prepare
from tuxemon.battle import Battle, decode_battle, encode_battle
from tuxemon.boxes import ItemBoxes, MonsterBoxes
from tuxemon.db import Direction, db
from tuxemon.entity import Entity
from tuxemon.item.item import Item, decode_items, encode_items
from tuxemon.locale import T
<<<<<<< HEAD
from tuxemon.map import dirs2, get_direction, proj
from tuxemon.map_view import SpriteRenderer
=======
from tuxemon.map import dirs2, dirs3, get_direction, proj
from tuxemon.map_view import SpriteController
>>>>>>> a4fd834e
from tuxemon.math import Vector2
from tuxemon.mission import MissionManager
from tuxemon.money import MoneyController
from tuxemon.monster import Monster, decode_monsters, encode_monsters
from tuxemon.session import Session
from tuxemon.technique.technique import Technique
from tuxemon.teleporter import TeleportFaint
from tuxemon.tools import vector2_to_tile_pos
from tuxemon.tuxepedia import Tuxepedia, decode_tuxepedia, encode_tuxepedia

if TYPE_CHECKING:
    from tuxemon.economy import Economy
    from tuxemon.states.world.worldstate import WorldState


logger = logging.getLogger(__name__)


class NPCState(TypedDict):
    current_map: str
    facing: Direction
    game_variables: dict[str, Any]
    battles: Sequence[Mapping[str, Any]]
    tuxepedia: Mapping[str, Any]
    contacts: dict[str, str]
    money: Mapping[str, Any]
    template: dict[str, Any]
    missions: Sequence[Mapping[str, Any]]
    items: Sequence[Mapping[str, Any]]
    monsters: Sequence[Mapping[str, Any]]
    player_name: str
    player_steps: float
    monster_boxes: dict[str, Sequence[Mapping[str, Any]]]
    item_boxes: dict[str, Sequence[Mapping[str, Any]]]
    tile_pos: tuple[int, int]
    teleport_faint: tuple[str, int, int]


def tile_distance(tile0: Iterable[float], tile1: Iterable[float]) -> float:
    x0, y0 = tile0
    x1, y1 = tile1
    return hypot(x1 - x0, y1 - y0)


class NPC(Entity[NPCState]):
    """
    Class for humanoid type game objects, NPC, Players, etc.

    Currently, all movement is handled by a queue called "path".  This queue
    provides robust movement in a tile based environment.  It supports
    arbitrary length paths for directly setting a series of movements.

    Pathfinding is accomplished by setting the path directly.

    To move one tile, simply set a path of one item.
    """

    party_limit = prepare.PARTY_LIMIT

    def __init__(
        self,
        npc_slug: str,
        *,
        world: WorldState,
    ) -> None:
        super().__init__(slug=npc_slug, world=world)

        # load initial data from the npc database
        npc_data = db.lookup(npc_slug, table="npc")
        self.template = npc_data.template

        # This is the NPC's name to be used in dialog
        self.name = T.translate(self.slug)

        # general
        self.behavior: Optional[str] = "wander"  # not used for now
        self.game_variables: dict[str, Any] = {}  # Tracks the game state
        self.battles: list[Battle] = []  # Tracks the battles
        self.forfeit: bool = False
        # Tracks Tuxepedia (monster seen or caught)
        self.tuxepedia = Tuxepedia()
        self.contacts: dict[str, str] = {}
        self.money_controller = MoneyController(self)
        # list of ways player can interact with the Npc
        self.interactions: Sequence[str] = []
        # menu labels (world menu)
        self.menu_save: bool = True
        self.menu_load: bool = True
        self.menu_player: bool = True
        self.menu_monsters: bool = True
        self.menu_bag: bool = True
        self.menu_missions: bool = True
        # This is a list of tuxemon the npc has. Do not modify directly
        self.monsters: list[Monster] = []
        # The player's items.
        self.items: list[Item] = []
        self.mission_manager = MissionManager(self)
        self.economy: Optional[Economy] = None
        self.teleport_faint = TeleportFaint()
        # Variables for long-term item and monster storage
        # Keeping these separate so other code can safely
        # assume that all values are lists
        self.monster_boxes = MonsterBoxes()
        self.item_boxes = ItemBoxes()
        self.pending_evolutions: list[tuple[Monster, Monster]] = []
        self.moves: Sequence[Technique] = []  # list of techniques
        self.steps: float = 0.0

        # pathfinding and waypoint related
        self.pathfinding: Optional[tuple[int, int]] = None
        self.path: list[tuple[int, int]] = []
        # Stores the final destination sent from a client
        self.final_move_dest = [0, 0]

        # This is used to 'set back' when lost, and make movement robust.
        # If entity falls off of map due to a bug, it can be returned to this value.
        # When moving to a waypoint, this is used to detect if movement has overshot
        # the destination due to speed issues or framerate jitters.
        self.path_origin: Optional[tuple[int, int]] = None

        # movement related
        # Set this value to move the npc (see below)
        self.move_direction: Optional[Direction] = None
        # Set this value to change the facing direction
        self.ignore_collisions = False

        # What is "move_direction"?
        # Move direction allows other functions to move the npc in a controlled way.
        # To move the npc, change the value to one of four directions: left, right, up or down.
        # The npc will then move one tile in that direction until it is set to None.
        self.sprite_controller = SpriteController(self)

    def get_state(self, session: Session) -> NPCState:
        """
        Prepares a dictionary of the npc to be saved to a file.

        Parameters:
            session: Game session.

        Returns:
            Dictionary containing all the information about the npc.

        """

        state: NPCState = {
            "current_map": session.client.get_map_name(),
            "facing": self.facing,
            "game_variables": self.game_variables,
            "battles": encode_battle(self.battles),
            "tuxepedia": encode_tuxepedia(self.tuxepedia),
            "contacts": self.contacts,
            "money": dict(),
            "items": encode_items(self.items),
            "template": self.template.model_dump(),
            "missions": self.mission_manager.encode_missions(),
            "monsters": encode_monsters(self.monsters),
            "player_name": self.name,
            "player_steps": self.steps,
            "monster_boxes": dict(),
            "item_boxes": dict(),
            "tile_pos": self.tile_pos,
            "teleport_faint": self.teleport_faint.to_tuple(),
        }

        self.monster_boxes.save(state)
        self.item_boxes.save(state)
        state["money"] = self.money_controller.save()

        return state

    def set_state(self, session: Session, save_data: NPCState) -> None:
        """
        Recreates npc from saved data.

        Parameters:
            session: Game session.
            save_data: Data used to recreate the NPC.

        """
        self.body.facing = Direction(save_data.get("facing", "down"))
        self.game_variables = save_data["game_variables"]
        self.tuxepedia = decode_tuxepedia(save_data["tuxepedia"])
        self.contacts = save_data["contacts"]
        self.battles = []
        for battle in decode_battle(save_data.get("battles")):
            self.battles.append(battle)
        self.items = []
        for item in decode_items(save_data.get("items")):
            self.add_item(item)
        self.monsters = []
        for monster in decode_monsters(save_data.get("monsters")):
            self.add_monster(monster, len(self.monsters))
        self.mission_manager.load_missions(save_data.get("missions"))
        self.name = save_data["player_name"]
        self.steps = save_data["player_steps"]
        self.money_controller.load(save_data)
        self.monster_boxes.load(save_data)
        self.item_boxes.load(save_data)

        self.teleport_faint = TeleportFaint.from_tuple(
            save_data["teleport_faint"]
        )

        _template = save_data["template"]
        self.template.slug = _template["slug"]
        self.template.sprite_name = _template["sprite_name"]
        self.template.combat_front = _template["combat_front"]
        self.sprite_controller.load_sprites(self.template)

    def pathfind(self, destination: tuple[int, int]) -> None:
        """
        Find a path and also start it.

        If asked to pathfind, an NPC will pathfind until it:
        * reaches the destination
        * NPC.cancel_movement() is called

        If blocked, the NPC will wait until it is able to move.

        Queries the world for a valid path.

        Parameters:
            destination: Desired final position.

        """
        self.pathfinding = destination
        path = self.world.pathfind(self.tile_pos, destination)
        if path:
            self.path = list(path)
            self.next_waypoint()

    def check_continue(self) -> None:
        try:
            tile = self.world.collision_map[self.tile_pos]
            if tile and tile.endure:
                _direction = (
                    self.facing if len(tile.endure) > 1 else tile.endure[0]
                )
                self.move_one_tile(_direction)
            else:
                pass
        except (KeyError, TypeError):
            pass

    def cancel_path(self) -> None:
        """
        Stop following a path.

        NPC may still continue to move if move_direction has been set.

        """
        self.path = []
        self.pathfinding = None
        self.path_origin = None

    def cancel_movement(self) -> None:
        """
        Gracefully stop moving.  If in a path, then will finish tile movement.

        Generally, use this if you want to stop.  Will stop at a tile coord.

        """
        self.move_direction = None
        if proj(self.position) == self.path_origin:
            # we *just* started a new path; discard it and stop
            self.abort_movement()
        elif self.path and self.moving:
            # we are in the middle of moving between tiles
            self.path = [self.path[-1]]
            self.pathfinding = None
        else:
            # probably already stopped, just clear the path
            self.stop_moving()
            self.cancel_path()

    def abort_movement(self) -> None:
        """
        Stop moving, cancel paths, and reset tile position to center.

        The tile position will be truncated, so even if there is another
        closer tile, it will always return the tile where movement
        started.

        This is a useful method if you want to abort a path movement
        and also don't want to advance to another tile.

        """
        if self.path_origin is not None:
            self.tile_pos = self.path_origin
        self.move_direction = None
        self.stop_moving()
        self.cancel_path()

    def update(self, time_delta: float) -> None:
        """
        Update the entity movement around the game world.

        * check if the move_direction variable is set
        * set the movement speed
        * follow waypoints
        * control walking animations
        * send network updates

        Parameters:
            time_delta: A float of the time that has passed since the
                last frame. This is generated by clock.tick() / 1000.0.

        """
        # update physics.  eventually move to another class
        self.sprite_controller.update(time_delta)
        self.update_physics(time_delta)

        if self.pathfinding and not self.path:
            # wants to pathfind, but there was no path last check
            self.pathfind(self.pathfinding)
            return

        if self.path:
            if self.path_origin:
                # if path origin is set, then npc has started moving
                # from one tile to another.
                self.check_waypoint()
            else:
                # if path origin is not set, then a previous attempt to change
                # waypoints failed, so try again.
                self.next_waypoint()

        # does the npc want to move?
        if self.move_direction:
            if self.path and not self.moving:
                # npc wants to move and has a path, but it is blocked
                self.cancel_path()

            if not self.path:
                # there is no path, so start a new one
                self.move_one_tile(self.move_direction)
                self.next_waypoint()

        # TODO: determine way to tell if another force is moving the entity
        # TODO: basically, this simple check will only allow explicit npc movement
        # TODO: its not possible to move the entity with physics b/c this stops that
        if not self.path:
            self.cancel_movement()
            self.sprite_controller.stop_animation()

    def move_one_tile(self, direction: Direction) -> None:
        """
        Ask entity to move one tile.

        Parameters:
            direction: Direction where to move.

        """
        self.path.append(
            vector2_to_tile_pos(Vector2(self.tile_pos) + dirs2[direction])
        )

    @property
    def move_destination(self) -> Optional[tuple[int, int]]:
        """Only used for the char_moved condition."""
        if self.path:
            return self.path[-1]
        else:
            return None

    def next_waypoint(self) -> None:
        """
        Take the next step of the path, stop if way is blocked.

        * This must be called after a path is set
        * Not needed to be called if existing path is modified
        * If the next waypoint is blocked, the waypoint will be removed

        """
        target = self.path[-1]
        direction = get_direction(proj(self.position), target)
        self.body.facing = direction
        if self.world.pathfinder.is_tile_traversable(self, target):
            moverate = self.world.pathfinder.get_tile_moverate(self, target)
            # surfanim has horrible clock drift.  even after one animation
            # cycle, the time will be off.  drift causes the walking steps to not
            # align with tiles and some frames will only last one game frame.
            # using play to start each tile will reset the surfanim timer
            # and prevent the walking animation frames from coming out of sync.
            # it still occasionally happens though!
            # eventually, there will need to be a global clock for the game,
            # not based on wall time, to prevent visual glitches.
            self.sprite_controller.play_animation()
            self.path_origin = self.tile_pos
            self.body.velocity = moverate * self.body.current_direction
            self.remove_collision()
        else:
            # the target is blocked now
            self.stop_moving()

            if self.pathfinding:
                # check tile for npc
                npc = self.world.get_entity_pos(self.pathfinding)
                if npc:
                    # since we are pathfinding, just try a new path
                    logger.error(
                        f"{npc.slug} on your way, {self.slug} finding new path!"
                    )
                    self.pathfind(self.pathfinding)
                else:
                    logger.warning(
                        f"Possible issue of {self.slug} in {self.tile_pos}"
                        f" in its way to {self.pathfinding}!"
                        " Consider to postpone it (eg. 'wait 1') or to split"
                        f" it (eg. 'pathfind {self.tile_pos}, stop then"
                        f" pathfind {self.pathfinding})"
                    )

            else:
                # give up and wait until the target is clear again
                pass

    def check_waypoint(self) -> None:
        """
        Check if the waypoint is reached and sets new waypoint if so.

        * For most accurate speed, tests distance traveled.
        * Doesn't verify the target position, just distance
        * Assumes once waypoint is set, direction doesn't change
        * Honors continue tiles

        """
        target = self.path[-1]
        assert self.path_origin
        expected = tile_distance(self.path_origin, target)
        traveled = tile_distance(proj(self.position), self.path_origin)
        if traveled >= expected:
            self.set_position(target)
            self.path.pop()
            self.path_origin = None
            self.check_continue()
            if self.path:
                self.next_waypoint()

    def pos_update(self) -> None:
        """WIP.  Required to be called after position changes."""
        self.tile_pos = vector2_to_tile_pos(proj(self.position))
        self.network_notify_location_change()

    def network_notify_start_moving(self, direction: Direction) -> None:
        r"""WIP guesswork ¯\_(ツ)_/¯"""
        self.network = self.world.client.network_manager
        if self.network.isclient or self.network.ishost:
            assert self.network.client
            self.network.client.update_player(
                direction, event_type="CLIENT_MOVE_START"
            )

    def network_notify_stop_moving(self) -> None:
        r"""WIP guesswork ¯\_(ツ)_/¯"""
        self.network = self.world.client.network_manager
        if self.network.isclient or self.network.ishost:
            assert self.network.client
            self.network.client.update_player(
                self.facing, event_type="CLIENT_MOVE_COMPLETE"
            )

    def network_notify_location_change(self) -> None:
        r"""WIP guesswork ¯\_(ツ)_/¯"""
        self.update_location = True

    ####################################################
    #                   Monsters                       #
    ####################################################
    def add_monster(self, monster: Monster, slot: int) -> None:
        """
        Adds a monster to the npc's list of monsters.

        If the player's party is full, it will send the monster to
        PCState archive.

        Parameters:
            monster: The monster to add to the npc's party.

        """
        kennel = prepare.KENNEL

        monster.owner = self
        if len(self.monsters) >= self.party_limit:
            self.monster_boxes.add_monster(kennel, monster)
            if self.monster_boxes.is_box_full(kennel):
                self.monster_boxes.create_and_merge_box(kennel)
        else:
            self.monsters.insert(slot, monster)

    def find_monster(self, monster_slug: str) -> Optional[Monster]:
        """
        Finds a monster in the npc's list of monsters.

        Parameters:
            monster_slug: The slug name of the monster.

        Returns:
            Monster found.

        """
        for monster in self.monsters:
            if monster.slug == monster_slug:
                return monster

        return None

    def find_monster_by_id(self, instance_id: uuid.UUID) -> Optional[Monster]:
        """
        Finds a monster in the npc's list which has the given id.

        Parameters:
            instance_id: The instance_id of the monster.

        Returns:
            Monster found, or None.

        """
        return next(
            (m for m in self.monsters if m.instance_id == instance_id), None
        )

    def release_monster(self, monster: Monster) -> bool:
        """
        Releases a monster from this npc's party. Used to release into wild.

        Parameters:
            monster: Monster to release into the wild.

        """
        if len(self.monsters) == 1:
            return False

        if monster in self.monsters:
            self.monsters.remove(monster)
            return True
        else:
            return False

    def remove_monster(self, monster: Monster) -> None:
        """
        Removes a monster from this npc's party.

        Parameters:
            monster: Monster to remove from the npc's party.

        """
        if monster in self.monsters:
            self.monsters.remove(monster)

    def switch_monsters(self, index_1: int, index_2: int) -> None:
        """
        Swap two monsters in this npc's party.

        Parameters:
            index_1: The indexes of the monsters to switch in the npc's party.
            index_2: The indexes of the monsters to switch in the npc's party.

        """
        self.monsters[index_1], self.monsters[index_2] = (
            self.monsters[index_2],
            self.monsters[index_1],
        )

    def has_tech(self, tech: Optional[str]) -> bool:
        """
        Returns TRUE if there is the technique in the party.

        Parameters:
            tech: The slug name of the technique.
        """
        for technique in self.monsters:
            for move in technique.moves:
                if move.slug == tech:
                    return True
        return False

    def has_type(self, element: Optional[str]) -> bool:
        """
        Returns TRUE if there is the type in the party.
        """
        if element:
            return any(mon.has_type(element) for mon in self.monsters)
        return False

    ####################################################
    #                      Items                       #
    ####################################################
    def add_item(self, item: Item) -> None:
        """
        Adds an item to the npc's bag.

        If the player's bag is full, it will send the item to
        PCState archive.

        """
        locker = prepare.LOCKER
        # it creates the locker
        if not self.item_boxes.has_box(locker, "item"):
            self.item_boxes.create_box(locker, "item")

        if len(self.items) >= prepare.MAX_TYPES_BAG:
            self.item_boxes.add_item(locker, item)
        else:
            self.items.append(item)

    def remove_item(self, item: Item) -> None:
        """
        Removes an item from this npc's bag.

        """
        if item in self.items:
            self.items.remove(item)

    def find_item(self, item_slug: str) -> Optional[Item]:
        """
        Finds an item in the npc's bag.

        """
        for itm in self.items:
            if itm.slug == item_slug:
                return itm

        return None

    def find_item_by_id(self, instance_id: uuid.UUID) -> Optional[Item]:
        """
        Finds an item in the npc's bag which has the given id.

        """
        return next(
            (m for m in self.items if m.instance_id == instance_id), None
        )<|MERGE_RESOLUTION|>--- conflicted
+++ resolved
@@ -15,13 +15,8 @@
 from tuxemon.entity import Entity
 from tuxemon.item.item import Item, decode_items, encode_items
 from tuxemon.locale import T
-<<<<<<< HEAD
 from tuxemon.map import dirs2, get_direction, proj
-from tuxemon.map_view import SpriteRenderer
-=======
-from tuxemon.map import dirs2, dirs3, get_direction, proj
 from tuxemon.map_view import SpriteController
->>>>>>> a4fd834e
 from tuxemon.math import Vector2
 from tuxemon.mission import MissionManager
 from tuxemon.money import MoneyController

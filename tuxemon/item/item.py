--- conflicted
+++ resolved
@@ -131,7 +131,6 @@
         self.animation = results.animation
         self.flip_axes = results.flip_axes
 
-<<<<<<< HEAD
     def get_combat_state(self) -> CombatState:
         """Returns the CombatState."""
         if not self.combat_state:
@@ -141,7 +140,7 @@
     def set_combat_state(self, combat_state: Optional[CombatState]) -> None:
         """Sets the CombatState."""
         self.combat_state = combat_state
-=======
+
     def set_quantity(self, amount: int = 1) -> None:
         """Set item quantity with clamping at zero, unless it's infinite (-1)."""
         if amount < -1:
@@ -186,7 +185,6 @@
         self.quantity = max(0, self.quantity - amount)
         logger.debug(f"'{self.slug}' quantity decreased to {self.quantity}")
         return True
->>>>>>> 64353aee
 
     def validate_monster(self, session: Session, target: Monster) -> bool:
         """

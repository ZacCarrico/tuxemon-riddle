# SPDX-License-Identifier: GPL-3.0
# Copyright (c) 2014-2025 William Edwards <shadowapex@gmail.com>, Benjamin Bean <superman2k5@gmail.com>
from __future__ import annotations

import logging
from collections.abc import Mapping, Sequence
from typing import TYPE_CHECKING, Any, Optional
from uuid import UUID, uuid4

from pygame.surface import Surface

from tuxemon import graphics, prepare
from tuxemon.constants import paths
from tuxemon.core.core_condition import CoreCondition
from tuxemon.core.core_effect import CoreEffect, ItemEffectResult
from tuxemon.core.core_manager import ConditionManager, EffectManager
from tuxemon.core.core_processor import ConditionProcessor, EffectProcessor
from tuxemon.db import ItemCategory, State, db
from tuxemon.locale import T
from tuxemon.surfanim import FlipAxes

if TYPE_CHECKING:
    from tuxemon.monster import Monster
    from tuxemon.npc import NPC
    from tuxemon.plugin import PluginObject
    from tuxemon.session import Session
    from tuxemon.states.combat.combat import CombatState

logger = logging.getLogger(__name__)

SIMPLE_PERSISTANCE_ATTRIBUTES = (
    "slug",
    "quantity",
)


class Item:
    """An item object is an item that can be used either in or out of combat."""

    effect_manager: Optional[EffectManager] = None
    condition_manager: Optional[ConditionManager] = None

    def __init__(self, save_data: Optional[Mapping[str, Any]] = None) -> None:
        save_data = save_data or {}

        self.slug = ""
        self.name = ""
        self.description = ""
        self.instance_id = uuid4()
        self.quantity = 1
        self.animation: Optional[str] = None
        self.flip_axes = FlipAxes.NONE
        # The path to the sprite to load.
        self.sprite = ""
        self.category = ItemCategory.none
        self.surface: Optional[Surface] = None
        self.surface_size_original = (0, 0)
        self.combat_state: Optional[CombatState] = None

        self.sort = ""
        self.use_item = ""
        self.use_success = ""
        self.use_failure = ""
        self.usable_in: Sequence[State] = []
        self.cost: int = 0

        if Item.effect_manager is None:
            Item.effect_manager = EffectManager(
<<<<<<< HEAD
                CoreEffect, paths.CORE_EFFECT_PATH
=======
                ItemEffect, paths.CORE_EFFECT_PATH.as_posix()
>>>>>>> 7526050a
            )
        if Item.condition_manager is None:
            Item.condition_manager = ConditionManager(
                CoreCondition, paths.CORE_CONDITION_PATH.as_posix()
            )

        self.effects: Sequence[PluginObject] = []
        self.conditions: Sequence[PluginObject] = []

        self.set_state(save_data)

    @classmethod
    def create(
        cls, slug: str, save_data: Optional[Mapping[str, Any]] = None
    ) -> Item:
        method = cls(save_data)
        method.load(slug)
        return method

    def load(self, slug: str) -> None:
        """Loads and sets this item's attributes from the item.db database.

        The item is looked up in the database by slug.

        Parameters:
            slug: The item slug to look up in the monster.item database.

        """
        try:
            results = db.lookup(slug, table="item")
        except KeyError:
            raise RuntimeError(f"Item {slug} not found")

        self.slug = results.slug
        self.name = T.translate(self.slug)
        self.description = T.translate(f"{self.slug}_description")
        self.quantity = 1
        self.modifiers = results.modifiers

        # item use notifications (translated!)
        self.use_item = T.translate(results.use_item)
        self.use_success = T.translate(results.use_success)
        self.use_failure = T.translate(results.use_failure)

        # misc attributes (not translated!)
        self.world_menu = results.world_menu
        self.behaviors = results.behaviors
        self.cost = results.cost
        self.sort = results.sort
        self.category = results.category or ItemCategory.none
        self.sprite = results.sprite
        self.usable_in = results.usable_in
        if self.effect_manager and results.effects:
            self.effects = self.effect_manager.parse_effects(results.effects)
        if self.condition_manager and results.conditions:
            self.conditions = self.condition_manager.parse_conditions(
                results.conditions
            )
        self.condition_handler = ConditionProcessor(self.conditions)
        self.effect_handler = EffectProcessor(self.effects)
        self.surface = graphics.load_and_scale(self.sprite)
        self.surface_size_original = self.surface.get_size()

        # Load the animation sprites that will be used for this technique
        self.animation = results.animation
        self.flip_axes = results.flip_axes

    def validate_monster(self, session: Session, target: Monster) -> bool:
        """
        Check if the target meets all conditions that the item has on it's use.
        """
        return self.condition_handler.validate(session=session, target=target)

    def use(
        self, session: Session, user: NPC, target: Optional[Monster]
    ) -> ItemEffectResult:
        """
        Applies the item's effects using EffectProcessor and returns the results.
        """
        result = self.effect_handler.process_item(
            session=session, source=self, target=target
        )

        # If this is a consumable item, remove it from the player's inventory.
        if (
            prepare.CONFIG.items_consumed_on_failure or result.success
        ) and self.behaviors.consumable:
            if self.quantity <= 1:
                user.remove_item(self)
            else:
                self.quantity -= 1

        return result

    def get_state(self) -> Mapping[str, Any]:
        """
        Prepares a dictionary of the item to be saved to a file.

        """
        save_data = {
            attr: getattr(self, attr)
            for attr in SIMPLE_PERSISTANCE_ATTRIBUTES
            if getattr(self, attr)
        }

        save_data["instance_id"] = str(self.instance_id.hex)

        return save_data

    def set_state(self, save_data: Mapping[str, Any]) -> None:
        """
        Loads information from saved data.

        """
        if not save_data:
            return

        self.load(save_data["slug"])

        for key, value in save_data.items():
            if key == "instance_id" and value:
                self.instance_id = UUID(value)
            elif key in SIMPLE_PERSISTANCE_ATTRIBUTES:
                setattr(self, key, value)


def decode_items(
    json_data: Optional[Sequence[Mapping[str, Any]]],
) -> list[Item]:
    return [Item(save_data=itm) for itm in json_data or {}]


def encode_items(itms: Sequence[Item]) -> Sequence[Mapping[str, Any]]:
    return [itm.get_state() for itm in itms]<|MERGE_RESOLUTION|>--- conflicted
+++ resolved
@@ -66,11 +66,7 @@
 
         if Item.effect_manager is None:
             Item.effect_manager = EffectManager(
-<<<<<<< HEAD
-                CoreEffect, paths.CORE_EFFECT_PATH
-=======
-                ItemEffect, paths.CORE_EFFECT_PATH.as_posix()
->>>>>>> 7526050a
+                CoreEffect, paths.CORE_EFFECT_PATH.as_posix()
             )
         if Item.condition_manager is None:
             Item.condition_manager = ConditionManager(

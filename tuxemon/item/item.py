--- conflicted
+++ resolved
@@ -88,7 +88,12 @@
         method.load(slug)
         return method
 
-<<<<<<< HEAD
+    @classmethod
+    def test(cls, save_data: Optional[Mapping[str, Any]] = None) -> Item:
+        """Creates an Item instance for testing purposes."""
+        method = cls(save_data)
+        return method
+
     @property
     def has_wear(self) -> bool:
         return self.max_wear > 0
@@ -98,13 +103,6 @@
         if self.max_wear == 0:
             return 0.0  # Item doesn’t use wear, no ratio
         return min(max(self.wear / self.max_wear, 0.0), 1.0)
-=======
-    @classmethod
-    def test(cls, save_data: Optional[Mapping[str, Any]] = None) -> Item:
-        """Creates an Item instance for testing purposes."""
-        method = cls(save_data)
-        return method
->>>>>>> 7545c87c
 
     def load(self, slug: str) -> None:
         """Loads and sets this item's attributes from the item.db database.

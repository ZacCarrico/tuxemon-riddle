--- conflicted
+++ resolved
@@ -391,11 +391,7 @@
     You can also specify a callback that will be executed when the
     animation finishes:
 
-<<<<<<< HEAD
         >>> ani.schedule(my_function, ScheduleType.ON_FINISH)
-=======
-        >>> ani.schedule(my_function)
->>>>>>> 81821bc5
 
     Another optional callback is available that is called after
     each update:
@@ -500,11 +496,6 @@
         **kwargs: Any,
     ) -> None:
         super().__init__()
-<<<<<<< HEAD
-=======
-        self.callback = callback
-        self.update_callback: ScheduledFunction
->>>>>>> 81821bc5
 
         self.targets: list[AnimatedTargetData] = field(default_factory=list)
         self._targets: Sequence[ref[object]] = field(default_factory=list)
@@ -628,22 +619,9 @@
         if self._state in (AnimationState.FINISHED, AnimationState.ABORTED):
             return
 
-<<<<<<< HEAD
         self._state = AnimationState.ABORTED
         self._execute_callbacks(ScheduleType.ON_ABORT)
         self.kill()
-=======
-        if self._state is AnimationState.FINISHED:
-            logger.debug("Animation already finished; abort skipped.")
-            return
-
-        self._state = AnimationState.FINISHED
-        self.targets = []
-        self.kill()
-        if self.callback:
-            logger.debug("Animation callback triggered on abort.")
-            self.callback()
->>>>>>> 81821bc5
 
     def start(self, *targets: object, **kwargs: Any) -> None:
         """

--- conflicted
+++ resolved
@@ -569,12 +569,8 @@
         logger.error(f"Could not find sprite {sprite}")
         return prepare.MISSING_IMAGE
 
-<<<<<<< HEAD
     def load(self, path: str, **kwargs: Any) -> Surface:
-=======
-    def load_sprite(self, path: str, **kwargs: Any) -> Surface:
         """Loads the monster's sprite images as Pygame surfaces."""
->>>>>>> acbccabe
         if path not in self.sprite_cache:
             self.sprite_cache[path] = graphics.load_sprite(
                 path, **kwargs

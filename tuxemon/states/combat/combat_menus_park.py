--- conflicted
+++ resolved
@@ -92,14 +92,10 @@
         self.enemy = cmb.players[1]  # ai
         self.monster = monster
         self.opponents = cmb.field_monsters.get_monsters(self.enemy)
-<<<<<<< HEAD
-        self.description: Optional[str] = None
+        self.itm_description: Optional[str] = None
         params = {"player": monster.get_owner().name}
         message = T.format("combat_player_choice", params)
         self.combat.alert(message)
-=======
-        self.itm_description: Optional[str] = None
->>>>>>> 7bf2b6dd
 
     def calculate_menu_rectangle(self) -> Rect:
         rect_screen = self.client.screen.get_rect()

# SPDX-License-Identifier: GPL-3.0
# Copyright (c) 2014-2023 William Edwards <shadowapex@gmail.com>, Benjamin Bean <superman2k5@gmail.com>
from __future__ import annotations

import logging
from collections import defaultdict
from functools import partial
from typing import TYPE_CHECKING, Callable, DefaultDict, Generator, List

import pygame
from pygame.rect import Rect

<<<<<<< HEAD
from tuxemon import combat, graphics, tools
=======
from tuxemon import combat, formula, graphics, tools
from tuxemon.condition.condition import Condition
>>>>>>> e391b220
from tuxemon.db import ElementType, ItemCategory, State, TechSort
from tuxemon.locale import T
from tuxemon.menu.interface import MenuItem
from tuxemon.menu.menu import Menu, PopUpMenu
from tuxemon.monster import MAX_MOVES, Monster
from tuxemon.session import local_session
from tuxemon.sprite import MenuSpriteGroup, SpriteGroup
from tuxemon.states.items import ItemMenuState
from tuxemon.states.monster import MonsterMenuState
from tuxemon.technique.technique import Technique
from tuxemon.ui.draw import GraphicBox
from tuxemon.ui.text import TextArea

if TYPE_CHECKING:
    from tuxemon.item.item import Item
    from tuxemon.states.combat.combat import CombatState

logger = logging.getLogger(__name__)


MenuGameObj = Callable[[], None]


class MainCombatMenuState(PopUpMenu[MenuGameObj]):
    """
    Main menu for combat: Fight, Item, Swap, Run

    TODO: there needs to be more general use registers in the combat state to
    query what player is doing what. There's lots of spaghetti right now.
    """

    escape_key_exits = False
    columns = 2

    def __init__(self, cmb: CombatState, monster: Monster) -> None:
        super().__init__()
        self.combat = cmb
        self.player = cmb.players[0]  # human
        self.enemy = cmb.players[1]  # ai
        self.monster = monster
        self.party = cmb.monsters_in_play[self.player]
        self.opponents = cmb.monsters_in_play[self.enemy]

    def initialize_items(self) -> Generator[MenuItem[MenuGameObj], None, None]:
        if self.combat.is_trainer_battle:
            menu_items_map = (
                ("menu_fight", self.open_technique_menu),
                ("menu_monster", self.open_swap_menu),
                ("menu_item", self.open_item_menu),
                ("menu_forfeit", self.forfeit),
            )
        else:
            menu_items_map = (
                ("menu_fight", self.open_technique_menu),
                ("menu_monster", self.open_swap_menu),
                ("menu_item", self.open_item_menu),
                ("menu_run", self.run),
            )

        for key, callback in menu_items_map:
            label = T.translate(key).upper()
            image = self.shadow_text(label)
            yield MenuItem(image, label, None, callback)

    def forfeit(self) -> None:
        """
        Cause player to forfeit from the trainer battles.

        """
        forfeit = Technique()
        forfeit.load("menu_forfeit")
        if not forfeit.validate(self.monster):
            tools.open_dialog(
                local_session,
                [
                    T.format(
                        "combat_player_forfeit_status",
                        {
                            "monster": self.monster.name,
                            "status": self.monster.status[0].name.lower(),
                        },
                    )
                ],
            )
            return
        self.client.pop_state(self)
        if not self.enemy.forfeit:

            def open_menu() -> None:
                self.combat.task(
                    partial(
                        self.combat.show_monster_action_menu,
                        self.monster,
                    ),
                    1,
                )

            self.combat.alert(
                T.translate("combat_forfeit_trainer"),
                open_menu,
            )
        else:
            # trigger forfeit
            for mon in self.player.monsters:
                faint = Condition()
                faint.load("faint")
                mon.current_hp = 0
                mon.status = [faint]

    def run(self) -> None:
        """
        Cause player to run from the wild encounters.

        """
        run = Technique()
        run.load("menu_run")
        run.combat_state = self.combat
        if not run.validate(self.monster):
            tools.open_dialog(
                local_session,
                [
                    T.format(
                        "combat_player_run_status",
                        {
                            "monster": self.monster.name,
                            "status": self.monster.status[0].name.lower(),
                        },
                    )
                ],
            )
            return
        self.client.pop_state(self)
        player = self.party[0]
        enemy = self.opponents[0]
        self.combat.enqueue_action(player, run, enemy)

    def open_swap_menu(self) -> None:
        """Open menus to swap monsters in party."""

        def swap_it(menuitem: MenuItem[Monster]) -> None:
            added = menuitem.game_object

            if added in self.combat.active_monsters:
                tools.open_dialog(
                    local_session,
                    [T.format("combat_isactive", {"name": added.name})],
                )
                return
            elif added.current_hp < 1:
                tools.open_dialog(
                    local_session,
                    [T.format("combat_fainted", {"name": added.name})],
                )
                return
            swap = Technique()
            swap.load("swap")
            swap.combat_state = self.combat
            if not swap.validate(self.monster):
                tools.open_dialog(
                    local_session,
                    [
                        T.format(
                            "combat_player_swap_status",
                            {
                                "monster": self.monster.name,
                                "status": self.monster.status[0].name.lower(),
                            },
                        )
                    ],
                )
                return
            self.combat.enqueue_action(self.monster, swap, added)
            self.client.pop_state()  # close technique menu
            self.client.pop_state()  # close the monster action menu

        menu = self.client.push_state(MonsterMenuState())
        menu.on_menu_selection = swap_it  # type: ignore[assignment]
        menu.anchor("bottom", self.rect.top)
        menu.anchor("right", self.client.screen.get_rect().right)

    def open_item_menu(self) -> None:
        """Open menu to choose item to use."""

        def choose_item() -> None:
            # open menu to choose item
            menu = self.client.push_state(ItemMenuState())

            # set next menu after the selection is made
            menu.on_menu_selection = choose_target  # type: ignore[method-assign]

        def choose_target(menu_item: MenuItem[Item]) -> None:
            # open menu to choose target of item
            item = menu_item.game_object
            self.client.pop_state()  # close the item menu
            if State["MainCombatMenuState"] in item.usable_in:
                if item.category == ItemCategory.capture:
                    enemy = self.opponents[0]
                    surface = pygame.Surface(self.rect.size)
                    mon = MenuItem(surface, None, None, enemy)
                    enqueue_item(item, mon)
                else:
                    state = self.client.push_state(MonsterMenuState())
                    state.on_menu_selection = partial(enqueue_item, item)  # type: ignore[method-assign]

        def enqueue_item(item: Item, menu_item: MenuItem[Monster]) -> None:
            target = menu_item.game_object
            # is the item valid to use?
            if not item.validate(target):
                msg = T.format("cannot_use_item_monster", {"name": item.name})
                tools.open_dialog(local_session, [msg])
                return
            if combat.has_status(target, "lockdown"):
                msg = T.format("cannot_use_item_monster", {"name": item.name})
                tools.open_dialog(local_session, [msg])
                return

            # enqueue the item
            self.combat.enqueue_action(self.player, item, target)

            # close all the open menus
            self.client.pop_state()  # close target chooser
            if item.category != ItemCategory.capture:
                self.client.pop_state()  # close the monster action menu

        choose_item()

    def open_technique_menu(self) -> None:
        """Open menus to choose a Technique to use."""

        def choose_technique() -> None:
            # open menu to choose technique
            menu = self.client.push_state(Menu())
            menu.shrink_to_items = True

            # add techniques to the menu
            filter_moves = []
            for tech in self.monster.moves:
                if tech.next_use <= 0:
                    image = self.shadow_text(tech.name)
                else:
                    image = self.shadow_text(
                        "%s %d" % (tech.name, abs(tech.next_use)),
                        fg=self.unavailable_color,
                    )
                    filter_moves.append(tech)
                # add skip move if both grey
                if len(filter_moves) == len(self.monster.moves):
                    skip = Technique()
                    skip.load("skip")
                    self.monster.moves.append(skip)
                item = MenuItem(image, None, None, tech)
                menu.add(item)

            # position the new menu
            menu.anchor("bottom", self.rect.top)
            menu.anchor("right", self.client.screen.get_rect().right)

            # set next menu after the selection is made
            menu.on_menu_selection = choose_target  # type: ignore[assignment]

        def choose_target(menu_item: MenuItem[Technique]) -> None:
            # open menu to choose target of technique
            technique = menu_item.game_object
            if technique.next_use > 0:
                params = {"move": technique.name, "name": self.monster.name}
                tools.open_dialog(
                    local_session,
                    [T.format("combat_recharging", params)],
                )
                return

            # allow to choose target if 1 vs 2 or 2 vs 2
            if len(self.opponents) > 1:
                state = self.client.push_state(
                    CombatTargetMenuState(
                        cmb=self.combat,
                        monster=self.monster,
                        tech=technique,
                    )
                )
                state.on_menu_selection = partial(enqueue_technique, technique)  # type: ignore[method-assign]
            else:
                player = self.party[0]
                enemy = self.opponents[0]
                surface = pygame.Surface(self.rect.size)
                if "own monster" in technique.target:
                    mon = MenuItem(surface, None, None, player)
                else:
                    mon = MenuItem(surface, None, None, enemy)
                enqueue_technique(technique, mon)

        def enqueue_technique(
            technique: Technique,
            menu_item: MenuItem[Monster],
        ) -> None:
            # enqueue the technique
            target = menu_item.game_object

            # can be used the technique?
            if not technique.validate(target):
                msg = T.format(
                    "cannot_use_tech_monster", {"name": technique.name}
                )
                tools.open_dialog(local_session, [msg])
                return

            if (
                combat.has_effect(technique, "damage")
                and target == self.monster
            ):
                params = {"name": self.monster.name}
                msg = T.format("combat_target_itself", params)
                tools.open_dialog(local_session, [msg])
                return
            else:
                self.player.game_variables["action_tech"] = technique.slug
                # pre checking (look for null actions)
                technique = combat.pre_checking(
                    self.monster, technique, target
                )
                self.combat.enqueue_action(self.monster, technique, target)
                # remove skip after using it
                if technique.slug == "skip":
                    self.monster.moves.pop()

                # close all the open menus
                if len(self.opponents) > 1:
                    self.client.pop_state()  # close target chooser
                self.client.pop_state()  # close technique menu
                self.client.pop_state()  # close the monster action menu

        if len(self.monster.moves) > MAX_MOVES:
            local_session.player.remove_technique(local_session, self.monster)
        else:
            choose_technique()


class CombatTargetMenuState(Menu[Monster]):
    """
    Menu for selecting targets of techniques and items.

    This special menu draws over the combat screen.

    """

    transparent = True

    def create_new_menu_items_group(self) -> None:
        # these groups will not automatically position the sprites
        self.menu_items = MenuSpriteGroup()
        self.menu_sprites = SpriteGroup()

    def __init__(
        self,
        cmb: CombatState,
        monster: Monster,
        tech: Technique,
    ) -> None:
        super().__init__()
        self.combat = cmb
        self.player = cmb.players[0]  # human
        self.enemy = cmb.players[1]  # ai
        self.monster = monster
        self.party = cmb.monsters_in_play[self.player]
        self.opponents = cmb.monsters_in_play[self.enemy]
        self.tech = tech

        # creates menu
        rect_screen = self.client.screen.get_rect()
        rect = Rect(0, 0, rect_screen.w // 2, rect_screen.h // 4)
        rect.bottomright = rect_screen.w, rect_screen.h
        border = graphics.load_and_scale(self.borders_filename)
        self.dialog_box = GraphicBox(border, None, self.background_color)
        self.dialog_box.rect = rect
        self.sprites.add(self.dialog_box, layer=100)
        self.text_area = TextArea(self.font, self.font_color)
        self.text_area.rect = self.dialog_box.calc_inner_rect(
            self.dialog_box.rect,
        )
        self.sprites.add(self.text_area, layer=100)

        # load and scale the menu borders
        border = graphics.load_and_scale(self.borders_filename)
        self.border = GraphicBox(border, None, None)

        rect = Rect((0, 0), self.rect.size)
        self.surface = pygame.Surface(rect.size, pygame.SRCALPHA)

    def initialize_items(self) -> Generator[MenuItem[Monster], None, None]:
        # TODO: trainer targeting
        # TODO: cleanup how monster sprites and whatnot are managed
        # TODO: This is going to work fine for simple matches, but controls
        # will be wonky for parties
        # TODO: (cont.) Need better handling of cursor keys for 2d layouts
        # of menu items get all the monster positions

        # this is used to determine who owns what monsters and what not
        # TODO: make less duplication of game data in memory, let combat
        # state have more registers, etc
        self.targeting_map: DefaultDict[str, List[Monster]] = defaultdict(list)
        # avoid choosing multiple targets (aether type tech)
        if (
            self.tech.has_type(ElementType.aether)
            or self.tech.sort == TechSort.meta
        ):
            sprite = self.combat._monster_sprite_map[self.monster]
            aet = MenuItem(self.surface, None, self.monster.name, self.monster)
            aet.rect = sprite.rect.copy()
            aet.rect.inflate_ip(tools.scale(8), tools.scale(8))
            yield aet
            return

        for player, monsters in self.combat.monsters_in_play.items():
            if len(monsters) == 2:
                for monster in monsters:
                    # allow choosing multiple targets
                    if player == self.player:
                        targeting_class = "own monster"
                    else:
                        targeting_class = "enemy monster"

                    self.targeting_map[targeting_class].append(monster)

                    # TODO: handle odd cases where a situation creates no valid
                    # targets if this target type is not handled by this action,
                    # then skip it
                    if targeting_class not in self.tech.target:
                        continue

                    # inspect the monster sprite and make a border image for it
                    sprite = self.combat._monster_sprite_map[monster]
                    mon1 = MenuItem(
                        self.surface, None, monsters[0].name, monsters[0]
                    )
                    mon1.rect = sprite.rect.copy()
                    right = mon1.rect.right
                    mon1.rect.inflate_ip(tools.scale(8), tools.scale(8))
                    mon1.rect.right = right
                    yield mon1
                    mon2 = MenuItem(
                        self.surface, None, monsters[1].name, monsters[1]
                    )
                    mon2.rect = sprite.rect.copy()
                    left = mon2.rect.left
                    mon2.rect.inflate_ip(tools.scale(8), tools.scale(8))
                    mon2.rect.left = left
                    yield mon2

    def refresh_layout(self) -> None:
        """Before refreshing the layout, determine the optimal target."""

        def determine_target() -> None:
            for tag in self.tech.target:
                for target in self.targeting_map[tag]:
                    menu_item = self.search_items(target)
                    assert menu_item
                    if menu_item.enabled:
                        # TODO: some API for this mess
                        # get the index of the menu_item
                        # change it
                        index = self.menu_items.sprites().index(menu_item)
                        self.selected_index = index
                        return

        determine_target()
        super().refresh_layout()

    def on_menu_selection_change(self) -> None:
        """Draw borders around sprites when selection changes."""
        # clear out the old borders
        for sprite in self.menu_items:
            sprite.remove()

        # find the selected item and make a border for it
        item = self.get_selected_item()
        if item:
            item.image = pygame.Surface(item.rect.size, pygame.SRCALPHA)
            self.border.draw(item.image)

            # show item description
            if item.description:
                self.alert(item.description)<|MERGE_RESOLUTION|>--- conflicted
+++ resolved
@@ -10,12 +10,8 @@
 import pygame
 from pygame.rect import Rect
 
-<<<<<<< HEAD
 from tuxemon import combat, graphics, tools
-=======
-from tuxemon import combat, formula, graphics, tools
 from tuxemon.condition.condition import Condition
->>>>>>> e391b220
 from tuxemon.db import ElementType, ItemCategory, State, TechSort
 from tuxemon.locale import T
 from tuxemon.menu.interface import MenuItem

--- conflicted
+++ resolved
@@ -63,21 +63,11 @@
         if self.character == cmb.players[1]:
             self.enemy = cmb.players[0]
             self.opponents = cmb.field_monsters.get_monsters(self.enemy)
-<<<<<<< HEAD
-        self.menu_visibility = {
-            "menu_fight": True,
-            "menu_monster": True,
-            "menu_item": True,
-            "menu_forfeit": self.enemy.forfeit,
-            "menu_run": True,
-        }
+        self.menu_visibility = cmb._menu_visibility
+        self.menu_visibility.menu_forfeit = self.enemy.forfeit
         params = {"name": monster.name}
         message = T.format("combat_monster_choice", params)
         self.combat.alert(message)
-=======
-        self.menu_visibility = cmb._menu_visibility
-        self.menu_visibility.menu_forfeit = self.enemy.forfeit
->>>>>>> 7bf2b6dd
 
     def calculate_menu_rectangle(self) -> Rect:
         rect_screen = self.client.screen.get_rect()

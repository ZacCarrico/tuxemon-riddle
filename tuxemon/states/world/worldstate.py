# SPDX-License-Identifier: GPL-3.0
# Copyright (c) 2014-2025 William Edwards <shadowapex@gmail.com>, Benjamin Bean <superman2k5@gmail.com>
from __future__ import annotations

import logging
from collections import defaultdict
from collections.abc import Mapping, MutableMapping, Sequence
from typing import (
    TYPE_CHECKING,
    Any,
    DefaultDict,
    Optional,
    Union,
    no_type_check,
)

from pygame.surface import Surface

from tuxemon import networking, prepare
from tuxemon.camera import Camera
from tuxemon.db import Direction
from tuxemon.map import RegionProperties
from tuxemon.map_view import MapRenderer
from tuxemon.movement import MovementManager, Pathfinder
from tuxemon.platform.const import intentions
from tuxemon.platform.events import PlayerInput
from tuxemon.platform.tools import translate_input_event
from tuxemon.player import Player
from tuxemon.session import Session
from tuxemon.state import State
from tuxemon.states.world.world_transition import WorldTransition
from tuxemon.teleporter import Teleporter

if TYPE_CHECKING:
    from tuxemon.entity import Entity
    from tuxemon.networking import EventData
    from tuxemon.npc import NPC

logger = logging.getLogger(__name__)

direction_map: Mapping[int, Direction] = {
    intentions.UP: Direction.up,
    intentions.DOWN: Direction.down,
    intentions.LEFT: Direction.left,
    intentions.RIGHT: Direction.right,
}


CollisionDict = dict[
    tuple[int, int],
    Optional[RegionProperties],
]

CollisionMap = Mapping[
    tuple[int, int],
    Optional[RegionProperties],
]


class WorldState(State):
    """The state responsible for the world game play"""

    def __init__(self, session: Session, map_name: str) -> None:
        super().__init__()
        self.session = session
        self.movement = MovementManager(self.client)
        self.teleporter = Teleporter(self.client, self)
        self.pathfinder = Pathfinder(self.client, self)
        # Provide access to the screen surface
        self.screen = self.client.screen
        self.tile_size = prepare.TILE_SIZE

        self.transition_manager = WorldTransition(self)

<<<<<<< HEAD
        if not local_session.has_player():
            new_player = Player(prepare.PLAYER_NPC, world=self)
            local_session.set_player(new_player)
=======
        self.player = Player.create(self.session, self)
>>>>>>> 7526050a

        self.camera = Camera(self.player, self.client.boundary)
        self.client.camera_manager.add_camera(self.camera)
        self.map_renderer = MapRenderer(self.client)

        if map_name:
            self.change_map(map_name)
        else:
            raise ValueError("You must pass the map name to load")

    def resume(self) -> None:
        """Called after returning focus to this state"""
        self.movement.unlock_controls(self.player)

    def pause(self) -> None:
        """Called before another state gets focus"""
        self.movement.lock_controls(self.player)
        self.movement.stop_char(self.player)

    def broadcast_player_teleport_change(self) -> None:
        """Tell clients/host that player has moved after teleport."""
        # Set the transition variable in event_data to false when we're done
        self.client.event_data["transition"] = False

        # Update the server/clients of our new map and populate any other players.
        self.network = self.client.network_manager
        if self.network.is_connected():
            assert self.network.client
            current_map = self.client.get_map_name()
            self.client.npc_manager.add_clients_to_map(
                self.network.client.client.registry, current_map
            )
            self.network.client.update_player(self.player.facing)

        # Update the location of the npcs. Doesn't send network data.
        for npc in self.client.npc_manager.npcs.values():
            char_dict = {"tile_pos": npc.tile_pos}
            networking.update_client(npc, char_dict, self.client)

        for npc in self.client.npc_manager.npcs_off_map.values():
            char_dict = {"tile_pos": npc.tile_pos}
            networking.update_client(npc, char_dict, self.client)

    def update(self, time_delta: float) -> None:
        """
        The primary game loop that executes the world's functions every frame.

        Parameters:
            time_delta: Amount of time passed since last frame.

        """
        super().update(time_delta)
        self.client.npc_manager.update_npcs(time_delta, self.client)
        self.client.npc_manager.update_npcs_off_map(time_delta, self.client)
        self.map_renderer.update(time_delta)

        logger.debug("*** Game Loop Started ***")

    def draw(self, surface: Surface) -> None:
        """
        Draw the game world to the screen.

        Parameters:
            surface: Surface to draw into.

        """
        self.screen = surface
        if self.client.map_manager.current_map is None:
            raise ValueError("Unable to draw the game world.")
        self.map_renderer.draw(surface, self.client.map_manager.current_map)
        self.transition_manager.draw(surface)

    def process_event(self, event: PlayerInput) -> Optional[PlayerInput]:
        """
        Handles player input events.

        This function is only called when the player provides input such
        as pressing a key or clicking the mouse.

        Since this is part of a chain of event handlers, the return value
        from this method becomes input for the next one.  Returning None
        signifies that this method has dealt with an event and wants it
        exclusively.  Return the event and others can use it as well.

        You should return None if you have handled input here.

        Parameters:
            event: Event to handle.

        Returns:
            Passed events, if other states should process it, ``None``
            otherwise.
        """
        event = translate_input_event(event)

        # Handle menu activation
        if event.button == intentions.WORLD_MENU and event.pressed:
            logger.info("Opening main menu!")
            self.client.event_manager.release_controls(
                self.client.input_manager
            )
            self.client.push_state("WorldMenuState", character=self.player)
            return None

        # Return early if no player is registered
        if self.player is None:
            return None

        # Handle interaction event
        if event.button == intentions.INTERACT and event.pressed:
            if False:  # Multiplayer logic placeholder
                self.check_interactable_space()
                return None

        # Handle running movement toggle
        if event.button == intentions.RUN:
            if event.held:
                self.player.mover.running()
            else:
                self.player.mover.walking()

        # Handle directional movement
        if (direction := direction_map.get(event.button)) is not None:
            if not self.camera.follows_entity:
                return self.client.camera_manager.handle_input(event)
            if event.held:
                self.movement.queue_movement(self.player.slug, direction)
                if self.movement.is_movement_allowed(self.player):
                    self.movement.move_char(self.player, direction)
                return None
            if not event.pressed and self.movement.has_pending_movement(
                self.player
            ):
                self.movement.stop_char(self.player)
                return None

        # Debug tools (DEV_TOOLS)
        if prepare.DEV_TOOLS and event.pressed:
            if event.button == intentions.NOCLIP:
                self.player.ignore_collisions = (
                    not self.player.ignore_collisions
                )
                return None
            elif event.button == intentions.RELOAD_MAP:
                assert self.client.map_manager.current_map
                self.client.map_manager.current_map.reload_tiles()
                return None

        # Return event for others to process
        return event

    ####################################################
    #            Pathfinding and Collisions            #
    ####################################################

    def get_all_tile_properties(
        self,
        surface_map: MutableMapping[tuple[int, int], dict[str, float]],
        label: str,
    ) -> list[tuple[int, int]]:
        """
        Retrieves the coordinates of all tiles with a specific property.

        Parameters:
            map: The surface map.
            label: The label (SurfaceKeys).

        Returns:
            A list of coordinates (tuples) of tiles with the specified label.

        """
        return [
            coords for coords, props in surface_map.items() if label in props
        ]

    def update_tile_property(self, label: str, moverate: float) -> None:
        """
        Updates the movement rate property for existing tile entries in the
        surface map.

        This method modifies the moverate value for tiles that already contain
        the specified label, ensuring that no new dictionary entries are created.
        If the label is not present in a tile's properties, the tile remains
        unchanged. The update process runs efficiently to prevent unnecessary
        modifications.

        Parameters:
            label: The property key to update (e.g., terrain type).
            moverate: The new movement rate value to assign.
        """
        if label not in prepare.SURFACE_KEYS:
            return

        for coord in self.get_all_tile_properties(
            self.client.map_manager.surface_map, label
        ):
            props = self.client.map_manager.surface_map.get(coord)
            if props and props.get(label) != moverate:
                props[label] = moverate

    def all_tiles_modified(self, label: str, moverate: float) -> bool:
        """
        Checks if all tiles with the specified label have been modified.

        Parameters:
            label: The property key to check.
            moverate: The expected movement rate.

        Returns:
            True if all tiles have the expected moverate, False otherwise.
        """
        return all(
            self.client.map_manager.surface_map[coord].get(label) == moverate
            for coord in self.get_all_tile_properties(
                self.client.map_manager.surface_map, label
            )
        )

    def check_collision_zones(
        self,
        collision_map: MutableMapping[
            tuple[int, int], Optional[RegionProperties]
        ],
        label: str,
    ) -> list[tuple[int, int]]:
        """
        Returns coordinates of specific collision zones.

        Parameters:
            collision_map: The collision map.
            label: The label to filter collision zones by.

        Returns:
            A list of coordinates of collision zones with the specific label.

        """
        return [
            coords
            for coords, props in collision_map.items()
            if props and props.key == label
        ]

    def add_collision(
        self,
        entity: Entity[Any],
        pos: Sequence[float],
    ) -> None:
        """
        Registers the given entity's position within the collision zone.

        Parameters:
            entity: The entity object to be added to the collision zone.
            pos: The X, Y coordinates (as floats) indicating the entity's position.
        """
        coords = (int(pos[0]), int(pos[1]))
        region = self.client.map_manager.collision_map.get(coords)

        enter_from = region.enter_from if entity.isplayer and region else []
        exit_from = region.exit_from if entity.isplayer and region else []
        endure = region.endure if entity.isplayer and region else []
        key = region.key if entity.isplayer and region else None

        prop = RegionProperties(
            enter_from=enter_from,
            exit_from=exit_from,
            endure=endure,
            entity=entity,
            key=key,
        )

        self.client.map_manager.collision_map[coords] = prop

    def remove_collision(self, tile_pos: tuple[int, int]) -> None:
        """
        Removes the specified tile position from the collision zone.

        Parameters:
            tile_pos: The X, Y tile coordinates to be removed from the collision map.
        """
        region = self.client.map_manager.collision_map.get(tile_pos)
        if not region:
            return  # Nothing to remove

        if any([region.enter_from, region.exit_from, region.endure]):
            prop = RegionProperties(
                region.enter_from,
                region.exit_from,
                region.endure,
                None,
                region.key,
            )
            self.client.map_manager.collision_map[tile_pos] = prop
        else:
            # Remove region
            del self.client.map_manager.collision_map[tile_pos]

    def add_collision_label(self, label: str) -> None:
        coords = self.check_collision_zones(
            self.client.map_manager.collision_map, label
        )
        properties = RegionProperties(
            enter_from=[],
            exit_from=[],
            endure=[],
            key=label,
            entity=None,
        )
        if coords:
            for coord in coords:
                self.client.map_manager.collision_map[coord] = properties

    def add_collision_position(
        self, label: str, position: tuple[int, int]
    ) -> None:
        properties = RegionProperties(
            enter_from=[],
            exit_from=[],
            endure=[],
            key=label,
            entity=None,
        )
        self.client.map_manager.collision_map[position] = properties

    def remove_collision_label(self, label: str) -> None:
        properties = RegionProperties(
            enter_from=list(Direction),
            exit_from=list(Direction),
            endure=[],
            key=label,
            entity=None,
        )
        coords = self.check_collision_zones(
            self.client.map_manager.collision_map, label
        )
        if coords:
            for coord in coords:
                self.client.map_manager.collision_map[coord] = properties

    def get_collision_map(self) -> CollisionMap:
        """
        Return dictionary for collision testing.

        Returns a dictionary where keys are (x, y) tile tuples
        and the values are tiles or NPCs.

        # NOTE:
        This will not respect map changes to collisions
        after the map has been loaded!

        Returns:
            A dictionary of collision tiles.

        """
        collision_dict: DefaultDict[
            tuple[int, int], Optional[RegionProperties]
        ] = defaultdict(lambda: RegionProperties([], [], [], None, None))

        # Get all the NPCs' tile positions
        for npc in self.client.npc_manager.get_all_entities():
            collision_dict[npc.tile_pos] = self._get_region_properties(
                npc.tile_pos, npc
            )

        # Add surface map entries to the collision dictionary
        for coords, surface in self.client.map_manager.surface_map.items():
            for label, value in surface.items():
                if float(value) == 0:
                    collision_dict[coords] = self._get_region_properties(
                        coords, label
                    )

        collision_dict.update(
            {k: v for k, v in self.client.map_manager.collision_map.items()}
        )

        return dict(collision_dict)

    def _get_region_properties(
        self, coords: tuple[int, int], entity_or_label: Union[NPC, str]
    ) -> RegionProperties:
        region = self.client.map_manager.collision_map.get(coords)
        if region:
            if isinstance(entity_or_label, str):
                return RegionProperties(
                    region.enter_from,
                    region.exit_from,
                    region.endure,
                    None,
                    entity_or_label,
                )
            else:
                return RegionProperties(
                    region.enter_from,
                    region.exit_from,
                    region.endure,
                    entity_or_label,
                    region.key,
                )
        else:
            if isinstance(entity_or_label, str):
                return RegionProperties([], [], [], None, entity_or_label)
            else:
                return RegionProperties([], [], [], entity_or_label, None)

    def pathfind(
        self, start: tuple[int, int], dest: tuple[int, int], facing: Direction
    ) -> Optional[Sequence[tuple[int, int]]]:
        return self.pathfinder.pathfind(start, dest, facing)

    ####################################################
    #             Map Change/Load Functions            #
    ####################################################
    def change_map(self, map_name: str) -> None:
        """
        Changes the current map and updates the game state accordingly.

        This method loads the map data, updates the game state, and notifies
        the client and boundary checker. The currently loaded map is updated
        because the event engine loads event conditions and event actions from
        the currently loaded map. If we change maps, we need to update this.

        Parameters:
            map_name: The name of the map to load.
        """
        logger.debug(f"Loading map '{map_name}' using Client's MapLoader.")
        map_data = self.client.map_loader.load_map_data(map_name)

        self.client.event_engine.reset()
        self.client.event_engine.set_current_map(map_data)

        self.client.map_manager.load_map(map_data)
        self.client.npc_manager.clear_npcs()
        map_size = self.client.map_manager.map_size
        self.client.boundary.update_boundaries(map_size)

    @no_type_check  # only used by multiplayer which is disabled
    def check_interactable_space(self) -> bool:
        """
        Checks to see if any Npc objects around the player are interactable.

        It then populates a menu of possible actions.

        Returns:
            ``True`` if there is an Npc to interact with. ``False`` otherwise.
        """
        collision_dict = self.get_collision_map()
        player_tile_pos = self.player.tile_pos
        collisions = self.player.collision_check(
            player_tile_pos,
            collision_dict,
            self.client.map_manager.collision_lines_map,
        )
        if not collisions:
            pass
        else:
            for direction in collisions:
                if self.player.facing == direction:
                    if direction == Direction.up:
                        tile = (player_tile_pos[0], player_tile_pos[1] - 1)
                    elif direction == Direction.down:
                        tile = (player_tile_pos[0], player_tile_pos[1] + 1)
                    elif direction == Direction.left:
                        tile = (player_tile_pos[0] - 1, player_tile_pos[1])
                    elif direction == Direction.right:
                        tile = (player_tile_pos[0] + 1, player_tile_pos[1])
                    for npc in self.client.npc_manager.npcs:
                        tile_pos = (
                            int(round(npc.tile_pos[0])),
                            int(round(npc.tile_pos[1])),
                        )
                        if tile_pos == tile:
                            logger.info("Opening interaction menu!")
                            self.client.push_state("InteractionMenu")
                            return True
                        else:
                            continue

        return False

    @no_type_check  # FIXME: dead code
    def handle_interaction(
        self, event_data: EventData, registry: Mapping[str, Any]
    ) -> None:
        """
        Presents options window when another player has interacted with this player.

        :param event_data: Information on the type of interaction and who sent it.
        :param registry:

        :type event_data: Dictionary
        :type registry: Dictionary
        """
        target = registry[event_data["target"]]["sprite"]
        target_name = str(target.name)
        networking.update_client(target, event_data["char_dict"], self.client)
        if event_data["interaction"] == "DUEL":
            if not event_data["response"]:
                self.interaction_menu.visible = True
                self.interaction_menu.interactable = True
                self.interaction_menu.player = target
                self.interaction_menu.interaction = "DUEL"
                self.interaction_menu.menu_items = [
                    target_name + " would like to Duel!",
                    "Accept",
                    "Decline",
                ]
            else:
                if self.wants_duel:
                    if event_data["response"] == "Accept":
                        world = self.client.current_state
                        pd = self.player.__dict__
                        event_data = {
                            "type": "CLIENT_INTERACTION",
                            "interaction": "START_DUEL",
                            "target": [event_data["target"]],
                            "response": None,
                            "char_dict": {
                                "monsters": pd["monsters"],
                                "inventory": pd["inventory"],
                            },
                        }
                        self.client.server.notify_client_interaction(
                            "cuuid", event_data
                        )<|MERGE_RESOLUTION|>--- conflicted
+++ resolved
@@ -72,13 +72,7 @@
 
         self.transition_manager = WorldTransition(self)
 
-<<<<<<< HEAD
-        if not local_session.has_player():
-            new_player = Player(prepare.PLAYER_NPC, world=self)
-            local_session.set_player(new_player)
-=======
         self.player = Player.create(self.session, self)
->>>>>>> 7526050a
 
         self.camera = Camera(self.player, self.client.boundary)
         self.client.camera_manager.add_camera(self.camera)

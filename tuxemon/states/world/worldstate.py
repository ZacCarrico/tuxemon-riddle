# SPDX-License-Identifier: GPL-3.0
# Copyright (c) 2014-2025 William Edwards <shadowapex@gmail.com>, Benjamin Bean <superman2k5@gmail.com>
from __future__ import annotations

import logging
from collections.abc import Mapping, Sequence
from typing import (
    TYPE_CHECKING,
    Any,
    Optional,
<<<<<<< HEAD
    TypedDict,
    Union,
=======
>>>>>>> 64353aee
    no_type_check,
)

from pygame.surface import Surface

from tuxemon import networking, prepare
from tuxemon.camera import Camera
from tuxemon.db import Direction
from tuxemon.map_view import MapRenderer
from tuxemon.movement import MovementManager, Pathfinder
from tuxemon.platform.const import intentions
from tuxemon.platform.events import PlayerInput
from tuxemon.platform.tools import translate_input_event
from tuxemon.player import Player
from tuxemon.session import Session
from tuxemon.state import State
from tuxemon.states.world.world_transition import WorldTransition
from tuxemon.teleporter import Teleporter

if TYPE_CHECKING:
    from tuxemon.entity import Entity
    from tuxemon.networking import EventData

logger = logging.getLogger(__name__)

direction_map: Mapping[int, Direction] = {
    intentions.UP: Direction.up,
    intentions.DOWN: Direction.down,
    intentions.LEFT: Direction.left,
    intentions.RIGHT: Direction.right,
}


<<<<<<< HEAD
CollisionDict = dict[
    tuple[int, int],
    Optional[RegionProperties],
]

CollisionMap = Mapping[
    tuple[int, int],
    Optional[RegionProperties],
]


class WorldSave(TypedDict, total=False):
    pass


=======
>>>>>>> 64353aee
class WorldState(State):
    """The state responsible for the world game play"""

    def __init__(self, session: Session, map_name: str) -> None:
        super().__init__()
        self.session = session
        self.session.set_world(self)
        self.screen = self.client.screen
        self.tile_size = prepare.TILE_SIZE
        self.movement = MovementManager(self.client)
        self.teleporter = Teleporter(self.client, self)
        self.pathfinder = Pathfinder(self.client)
        self.transition_manager = WorldTransition(self)
        self.player = Player.create(self.session, self)
        self.camera = Camera(self.player, self.client.boundary)
        self.client.camera_manager.add_camera(self.camera)
        self.map_renderer = MapRenderer(self.client)

        if map_name:
            self.change_map(map_name)
        else:
            raise ValueError("You must pass the map name to load")

    def get_state(self, session: Session) -> WorldSave:
        """Returns a dictionary of the World to be saved."""
        state: WorldSave = {}
        return state

    def set_state(self, session: Session, save_data: WorldSave) -> None:
        """Recreates the World from the provided saved data."""

    def resume(self) -> None:
        """Called after returning focus to this state"""
        self.movement.unlock_controls(self.player)

    def pause(self) -> None:
        """Called before another state gets focus"""
        self.movement.lock_controls(self.player)
        self.movement.stop_char(self.player)

    def broadcast_player_teleport_change(self) -> None:
        """Tell clients/host that player has moved after teleport."""
        # Set the transition variable in event_data to false when we're done
        self.client.event_data["transition"] = False

        # Update the server/clients of our new map and populate any other players.
        self.network = self.client.network_manager
        if self.network.is_connected():
            assert self.network.client
            current_map = self.client.get_map_name()
            self.client.npc_manager.add_clients_to_map(
                self.network.client.client.registry, current_map
            )
            self.network.client.update_player(self.player.facing)

        # Update the location of the npcs. Doesn't send network data.
        for npc in self.client.npc_manager.npcs.values():
            char_dict = {"tile_pos": npc.tile_pos}
            networking.update_client(npc, char_dict, self.client)

        for npc in self.client.npc_manager.npcs_off_map.values():
            char_dict = {"tile_pos": npc.tile_pos}
            networking.update_client(npc, char_dict, self.client)

    def update(self, time_delta: float) -> None:
        """
        The primary game loop that executes the world's functions every frame.

        Parameters:
            time_delta: Amount of time passed since last frame.
        """
        super().update(time_delta)
        self.client.npc_manager.update_npcs(time_delta, self.client)
        self.client.npc_manager.update_npcs_off_map(time_delta, self.client)
        self.map_renderer.update(time_delta)

        logger.debug("*** Game Loop Started ***")

    def draw(self, surface: Surface) -> None:
        """
        Draw the game world to the screen.

        Parameters:
            surface: Surface to draw into.
        """
        self.screen = surface
        if self.client.map_manager.current_map is None:
            raise ValueError("Unable to draw the game world.")
        self.map_renderer.draw(surface, self.client.map_manager.current_map)
        self.transition_manager.draw(surface)

    def process_event(self, event: PlayerInput) -> Optional[PlayerInput]:
        """
        Handles player input events.

        This function is only called when the player provides input such
        as pressing a key or clicking the mouse.

        Since this is part of a chain of event handlers, the return value
        from this method becomes input for the next one.  Returning None
        signifies that this method has dealt with an event and wants it
        exclusively.  Return the event and others can use it as well.

        You should return None if you have handled input here.

        Parameters:
            event: Event to handle.

        Returns:
            Passed events, if other states should process it, ``None``
            otherwise.
        """
        event = translate_input_event(event)

        # Handle menu activation
        if event.button == intentions.WORLD_MENU and event.pressed:
            logger.info("Opening main menu!")
            self.client.event_manager.release_controls(
                self.client.input_manager
            )
            self.client.push_state("WorldMenuState", character=self.player)
            return None

        # Return early if no player is registered
        if self.player is None:
            return None

        # Handle interaction event
        if event.button == intentions.INTERACT and event.pressed:
            if False:  # Multiplayer logic placeholder
                self.check_interactable_space()
                return None

        # Handle running movement toggle
        if event.button == intentions.RUN:
            self.player.mover.update_movement_state(event.held)

        # Handle directional movement
        if (direction := direction_map.get(event.button)) is not None:
            if not self.camera.follows_entity:
                return self.client.camera_manager.handle_input(event)
            if event.held:
                self.movement.queue_movement(self.player.slug, direction)
                if self.movement.is_movement_allowed(self.player):
                    self.movement.move_char(self.player, direction)
                return None
            if not event.pressed and self.movement.has_pending_movement(
                self.player
            ):
                self.movement.stop_char(self.player)
                return None

        # Debug tools (DEV_TOOLS)
        if prepare.DEV_TOOLS and event.pressed:
            if event.button == intentions.NOCLIP:
                self.player.ignore_collisions = (
                    not self.player.ignore_collisions
                )
                return None
            elif event.button == intentions.RELOAD_MAP:
                assert self.client.map_manager.current_map
                self.client.map_manager.current_map.reload_tiles()
                return None

        # Return event for others to process
        return event

    def add_collision(self, entity: Entity[Any], pos: Sequence[float]) -> None:
        """
        Registers the given entity's position within the collision zone.
        """
        self.client.collision_manager.add_collision(entity, pos)

    def remove_collision(self, tile_pos: tuple[int, int]) -> None:
        """
        Removes the specified tile position from the collision zone.
        """
        self.client.collision_manager.remove_collision(tile_pos)

    def pathfind(
        self, start: tuple[int, int], dest: tuple[int, int], facing: Direction
    ) -> Optional[Sequence[tuple[int, int]]]:
        return self.pathfinder.pathfind(start, dest, facing)

    ####################################################
    #             Map Change/Load Functions            #
    ####################################################
    def change_map(self, map_name: str) -> None:
        """
        Changes the current map and updates the game state accordingly.

        This method loads the map data, updates the game state, and notifies
        the client and boundary checker. The currently loaded map is updated
        because the event engine loads event conditions and event actions from
        the currently loaded map. If we change maps, we need to update this.

        Parameters:
            map_name: The name of the map to load.
        """
        logger.debug(f"Loading map '{map_name}' using Client's MapLoader.")
        map_data = self.client.map_loader.load_map_data(map_name)

        self.client.event_engine.reset()
        self.client.event_engine.set_current_map(map_data)

        self.client.map_manager.load_map(map_data)
        self.client.npc_manager.clear_npcs()
        map_size = self.client.map_manager.map_size
        self.client.boundary.update_boundaries(map_size)

    @no_type_check  # only used by multiplayer which is disabled
    def check_interactable_space(self) -> bool:
        """
        Checks to see if any Npc objects around the player are interactable.

        It then populates a menu of possible actions.

        Returns:
            ``True`` if there is an Npc to interact with. ``False`` otherwise.
        """
        collision_dict = self.get_collision_map()
        player_tile_pos = self.player.tile_pos
        collisions = self.player.collision_check(
            player_tile_pos,
            collision_dict,
            self.client.map_manager.collision_lines_map,
        )
        if not collisions:
            pass
        else:
            for direction in collisions:
                if self.player.facing == direction:
                    if direction == Direction.up:
                        tile = (player_tile_pos[0], player_tile_pos[1] - 1)
                    elif direction == Direction.down:
                        tile = (player_tile_pos[0], player_tile_pos[1] + 1)
                    elif direction == Direction.left:
                        tile = (player_tile_pos[0] - 1, player_tile_pos[1])
                    elif direction == Direction.right:
                        tile = (player_tile_pos[0] + 1, player_tile_pos[1])
                    for npc in self.client.npc_manager.npcs:
                        tile_pos = (
                            int(round(npc.tile_pos[0])),
                            int(round(npc.tile_pos[1])),
                        )
                        if tile_pos == tile:
                            logger.info("Opening interaction menu!")
                            self.client.push_state("InteractionMenu")
                            return True
                        else:
                            continue

        return False

    @no_type_check  # FIXME: dead code
    def handle_interaction(
        self, event_data: EventData, registry: Mapping[str, Any]
    ) -> None:
        """
        Presents options window when another player has interacted with this player.

        :param event_data: Information on the type of interaction and who sent it.
        :param registry:

        :type event_data: Dictionary
        :type registry: Dictionary
        """
        target = registry[event_data["target"]]["sprite"]
        target_name = str(target.name)
        networking.update_client(target, event_data["char_dict"], self.client)
        if event_data["interaction"] == "DUEL":
            if not event_data["response"]:
                self.interaction_menu.visible = True
                self.interaction_menu.interactable = True
                self.interaction_menu.player = target
                self.interaction_menu.interaction = "DUEL"
                self.interaction_menu.menu_items = [
                    target_name + " would like to Duel!",
                    "Accept",
                    "Decline",
                ]
            else:
                if self.wants_duel:
                    if event_data["response"] == "Accept":
                        world = self.client.current_state
                        pd = self.player.__dict__
                        event_data = {
                            "type": "CLIENT_INTERACTION",
                            "interaction": "START_DUEL",
                            "target": [event_data["target"]],
                            "response": None,
                            "char_dict": {
                                "monsters": pd["monsters"],
                                "inventory": pd["inventory"],
                            },
                        }
                        self.client.server.notify_client_interaction(
                            "cuuid", event_data
                        )<|MERGE_RESOLUTION|>--- conflicted
+++ resolved
@@ -8,11 +8,8 @@
     TYPE_CHECKING,
     Any,
     Optional,
-<<<<<<< HEAD
     TypedDict,
     Union,
-=======
->>>>>>> 64353aee
     no_type_check,
 )
 
@@ -46,24 +43,12 @@
 }
 
 
-<<<<<<< HEAD
-CollisionDict = dict[
-    tuple[int, int],
-    Optional[RegionProperties],
-]
-
-CollisionMap = Mapping[
-    tuple[int, int],
-    Optional[RegionProperties],
-]
 
 
 class WorldSave(TypedDict, total=False):
     pass
 
 
-=======
->>>>>>> 64353aee
 class WorldState(State):
     """The state responsible for the world game play"""
 

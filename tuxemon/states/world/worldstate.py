# SPDX-License-Identifier: GPL-3.0
# Copyright (c) 2014-2025 William Edwards <shadowapex@gmail.com>, Benjamin Bean <superman2k5@gmail.com>
from __future__ import annotations

import logging
import uuid
from collections import defaultdict
from collections.abc import Mapping, MutableMapping, Sequence
from typing import (
    TYPE_CHECKING,
    Any,
    DefaultDict,
    Optional,
    Union,
    no_type_check,
)

from pygame.surface import Surface

from tuxemon import networking, prepare
from tuxemon.boundary import BoundaryChecker
from tuxemon.camera import Camera, CameraManager
from tuxemon.db import Direction
from tuxemon.map import RegionProperties, TuxemonMap
from tuxemon.map_view import MapRenderer
from tuxemon.movement import MovementManager, Pathfinder
from tuxemon.platform.const import intentions
from tuxemon.platform.events import PlayerInput
from tuxemon.platform.tools import translate_input_event
from tuxemon.session import local_session
from tuxemon.state import State
from tuxemon.states.world.world_transition import WorldTransition
from tuxemon.teleporter import Teleporter

if TYPE_CHECKING:
    from tuxemon.monster import Monster
    from tuxemon.networking import EventData
    from tuxemon.npc import NPC

logger = logging.getLogger(__name__)

direction_map: Mapping[int, Direction] = {
    intentions.UP: Direction.up,
    intentions.DOWN: Direction.down,
    intentions.LEFT: Direction.left,
    intentions.RIGHT: Direction.right,
}


CollisionDict = dict[
    tuple[int, int],
    Optional[RegionProperties],
]

CollisionMap = Mapping[
    tuple[int, int],
    Optional[RegionProperties],
]


class WorldState(State):
    """The state responsible for the world game play"""

    def __init__(self, map_name: str) -> None:
        super().__init__()

        from tuxemon.player import Player

        self.movement = MovementManager(self.client)
        self.boundary_checker = BoundaryChecker()
        self.teleporter = Teleporter(self)
        self.pathfinder = Pathfinder(self, self.boundary_checker)
        # Provide access to the screen surface
        self.screen = self.client.screen
        self.tile_size = prepare.TILE_SIZE

        #####################################################################
        #                           Player Details                           #
        ######################################################################

        self.npcs: list[NPC] = []
        self.npcs_off_map: list[NPC] = []

        ######################################################################
        #                              Map                                   #
        ######################################################################

        self.current_map: TuxemonMap
        self.collision_map: MutableMapping[
            tuple[int, int], Optional[RegionProperties]
        ] = {}
        self.surface_map: MutableMapping[tuple[int, int], dict[str, float]] = (
            {}
        )
        self.collision_lines_map: set[tuple[tuple[int, int], Direction]] = (
            set()
        )
        self.map_size: tuple[int, int] = (0, 0)

        self.transition_manager = WorldTransition(self)

        if local_session.player is None:
            new_player = Player(prepare.PLAYER_NPC, world=self)
            local_session.player = new_player

        self.camera = Camera(local_session.player, self.boundary_checker)
        self.map_renderer = MapRenderer(self, self.screen, self.camera)
        self.camera_manager = CameraManager()
        self.camera_manager.add_camera(self.camera)

        if map_name:
            self.change_map(map_name)
        else:
            raise ValueError("You must pass the map name to load")

    def resume(self) -> None:
        """Called after returning focus to this state"""
        self.movement.unlock_controls(self.player)

    def pause(self) -> None:
        """Called before another state gets focus"""
        self.movement.lock_controls(self.player)
        self.movement.stop_char(self.player)

    def broadcast_player_teleport_change(self) -> None:
        """Tell clients/host that player has moved after teleport."""
        # Set the transition variable in event_data to false when we're done
        self.client.event_data["transition"] = False

        # Update the server/clients of our new map and populate any other players.
        self.network = self.client.network_manager
        if self.network.is_connected():
            assert self.network.client
            self.client.add_clients_to_map(self.network.client.client.registry)
            self.network.client.update_player(self.player.facing)

        # Update the location of the npcs. Doesn't send network data.
        for npc in self.npcs:
            char_dict = {"tile_pos": npc.tile_pos}
            networking.update_client(npc, char_dict, self.client)

        for npc in self.npcs_off_map:
            char_dict = {"tile_pos": npc.tile_pos}
            networking.update_client(npc, char_dict, self.client)

    def update(self, time_delta: float) -> None:
        """
        The primary game loop that executes the world's functions every frame.

        Parameters:
            time_delta: Amount of time passed since last frame.

        """
        super().update(time_delta)
        self.update_npcs(time_delta)
        self.map_renderer.update(time_delta)
        self.camera_manager.update(time_delta)

        logger.debug("*** Game Loop Started ***")

    def draw(self, surface: Surface) -> None:
        """
        Draw the game world to the screen.

        Parameters:
            surface: Surface to draw into.

        """
        self.screen = surface
        self.map_renderer.draw(surface, self.current_map)
        self.transition_manager.draw(surface)

    def process_event(self, event: PlayerInput) -> Optional[PlayerInput]:
        """
        Handles player input events.

        This function is only called when the player provides input such
        as pressing a key or clicking the mouse.

        Since this is part of a chain of event handlers, the return value
        from this method becomes input for the next one.  Returning None
        signifies that this method has dealt with an event and wants it
        exclusively.  Return the event and others can use it as well.

        You should return None if you have handled input here.

        Parameters:
            event: Event to handle.

        Returns:
            Passed events, if other states should process it, ``None``
            otherwise.
        """
        event = translate_input_event(event)

        # Handle menu activation
        if event.button == intentions.WORLD_MENU and event.pressed:
            logger.info("Opening main menu!")
            self.client.release_controls()
            self.client.push_state("WorldMenuState", character=self.player)
            return None

        # Return early if no player is registered
        if self.player is None:
            return None

        # Handle interaction event
        if event.button == intentions.INTERACT and event.pressed:
            if False:  # Multiplayer logic placeholder
                self.check_interactable_space()
                return None

        # Handle running movement toggle
        if event.button == intentions.RUN:
            self.player.body.moverate = (
                self.client.config.player_runrate
                if event.held
                else self.client.config.player_walkrate
            )

        # Handle directional movement
        if (direction := direction_map.get(event.button)) is not None:
            if not self.camera.follows_entity:
                return self.camera_manager.handle_input(event)
            if event.held:
                self.movement.queue_movement(self.player.slug, direction)
                if self.movement.is_movement_allowed(self.player):
                    self.movement.move_char(self.player, direction)
                return None
            if not event.pressed and self.movement.has_pending_movement(
                self.player
            ):
                self.movement.stop_char(self.player)
                return None

        # Debug tools (DEV_TOOLS)
        if prepare.DEV_TOOLS and event.pressed:
            if event.button == intentions.NOCLIP:
                self.player.ignore_collisions = (
                    not self.player.ignore_collisions
                )
                return None
            elif event.button == intentions.RELOAD_MAP:
                self.current_map.reload_tiles()
                return None

        # Return event for others to process
        return event

    ####################################################
    #            Pathfinding and Collisions            #
    ####################################################
    """
    Eventually refactor pathing/collisions into a more generic class
    so it doesn't rely on a running game, players, or a screen
    """

    def get_entity(self, slug: str) -> Optional[NPC]:
        """
        Get an entity from the world.

        Parameters:
            slug: The entity slug.

        """
        return next((npc for npc in self.npcs if npc.slug == slug), None)

    def get_entity_by_iid(self, iid: uuid.UUID) -> Optional[NPC]:
        """
        Get an entity from the world.

        Parameters:
            iid: The entity instance ID.

        """
        return next((npc for npc in self.npcs if npc.instance_id == iid), None)

    def get_entity_pos(self, pos: tuple[int, int]) -> Optional[NPC]:
        """
        Get an entity from the world by its position.

        Parameters:
            pos: The entity position.

        """
        return next((npc for npc in self.npcs if npc.tile_pos == pos), None)

    def remove_entity(self, slug: str) -> None:
        """
        Remove an entity from the world.

        Parameters:
            slug: The entity slug.

        """
        npc = self.get_entity(slug)
        if npc:
            npc.remove_collision()
            self.npcs.remove(npc)

    def get_all_entities(self) -> Sequence[NPC]:
        """
        List of players and NPCs, for collision checking.

        Returns:
            The list of entities in the map.

        """
        return self.npcs

    def get_all_monsters(self) -> list[Monster]:
        """
        List of all monsters in the world.

        Returns:
            The list of monsters in the map.

        """
        return [monster for npc in self.npcs for monster in npc.monsters]

    def get_monster_by_iid(self, iid: uuid.UUID) -> Optional[Monster]:
        """
        Get a monster from the world.

        Parameters:
            iid: The monster instance ID.

        """
        return next(
            (
                monster
                for npc in self.npcs
                for monster in npc.monsters
                if monster.instance_id == iid
            ),
            None,
        )

    def get_all_tile_properties(
        self,
        surface_map: MutableMapping[tuple[int, int], dict[str, float]],
        label: str,
    ) -> list[tuple[int, int]]:
        """
        Retrieves the coordinates of all tiles with a specific property.

        Parameters:
            map: The surface map.
            label: The label (SurfaceKeys).

        Returns:
            A list of coordinates (tuples) of tiles with the specified label.

        """
        return [
            coords for coords, props in surface_map.items() if label in props
        ]

    def update_tile_property(self, label: str, moverate: float) -> None:
        """
        Updates the movement rate property for existing tile entries in the
        surface map.

        This method modifies the moverate value for tiles that already contain
        the specified label, ensuring that no new dictionary entries are created.
        If the label is not present in a tile's properties, the tile remains
        unchanged. The update process runs efficiently to prevent unnecessary
        modifications.

        Parameters:
            label: The property key to update (e.g., terrain type).
            moverate: The new movement rate value to assign.
        """
        if label not in prepare.SURFACE_KEYS:
            return

        for coord in self.get_all_tile_properties(self.surface_map, label):
            props = self.surface_map.get(coord)
            if props and props.get(label) != moverate:
                props[label] = moverate

    def all_tiles_modified(self, label: str, moverate: float) -> bool:
        """
        Checks if all tiles with the specified label have been modified.

        Parameters:
            label: The property key to check.
            moverate: The expected movement rate.

        Returns:
            True if all tiles have the expected moverate, False otherwise.
        """
        return all(
            self.surface_map[coord].get(label) == moverate
            for coord in self.get_all_tile_properties(self.surface_map, label)
        )

    def check_collision_zones(
        self,
        collision_map: MutableMapping[
            tuple[int, int], Optional[RegionProperties]
        ],
        label: str,
    ) -> list[tuple[int, int]]:
        """
        Returns coordinates of specific collision zones.

        Parameters:
            collision_map: The collision map.
            label: The label to filter collision zones by.

        Returns:
            A list of coordinates of collision zones with the specific label.

        """
        return [
            coords
            for coords, props in collision_map.items()
            if props and props.key == label
        ]

    def get_collision_map(self) -> CollisionMap:
        """
        Return dictionary for collision testing.

        Returns a dictionary where keys are (x, y) tile tuples
        and the values are tiles or NPCs.

        # NOTE:
        This will not respect map changes to collisions
        after the map has been loaded!

        Returns:
            A dictionary of collision tiles.

        """
        collision_dict: DefaultDict[
            tuple[int, int], Optional[RegionProperties]
        ] = defaultdict(lambda: RegionProperties([], [], [], None, None))

        # Get all the NPCs' tile positions
        for npc in self.get_all_entities():
            collision_dict[npc.tile_pos] = self._get_region_properties(
                npc.tile_pos, npc
            )

        # Add surface map entries to the collision dictionary
        for coords, surface in self.surface_map.items():
            for label, value in surface.items():
                if float(value) == 0:
                    collision_dict[coords] = self._get_region_properties(
                        coords, label
                    )

        collision_dict.update({k: v for k, v in self.collision_map.items()})

        return dict(collision_dict)

    def _get_region_properties(
        self, coords: tuple[int, int], entity_or_label: Union[NPC, str]
    ) -> RegionProperties:
        region = self.collision_map.get(coords)
        if region:
            if isinstance(entity_or_label, str):
                return RegionProperties(
                    region.enter_from,
                    region.exit_from,
                    region.endure,
                    None,
                    entity_or_label,
                )
            else:
                return RegionProperties(
                    region.enter_from,
                    region.exit_from,
                    region.endure,
                    entity_or_label,
                    region.key,
                )
        else:
            if isinstance(entity_or_label, str):
                return RegionProperties([], [], [], None, entity_or_label)
            else:
                return RegionProperties([], [], [], entity_or_label, None)

    def pathfind(
        self, start: tuple[int, int], dest: tuple[int, int], facing: Direction
    ) -> Optional[Sequence[tuple[int, int]]]:
        return self.pathfinder.pathfind(start, dest, facing)

    def update_npcs(self, time_delta: float) -> None:
        """
        Allow NPCs to be updated.

        Parameters:
            time_delta: Ellapsed time.

        """
        # TODO: This function may be moved to a server
        # Draw any game NPC's
        for entity in self.get_all_entities():
            entity.update(time_delta)

            if entity.update_location:
                char_dict = {"tile_pos": entity.final_move_dest}
                networking.update_client(entity, char_dict, self.client)
                entity.update_location = False

        # Move any multiplayer characters that are off map so we know where
        # they should be when we change maps.
        for entity in self.npcs_off_map:
            entity.update(time_delta)

    ####################################################
    #             Map Change/Load Functions            #
    ####################################################
    def change_map(self, map_name: str) -> None:
        """
        Changes the current map and updates the player state.

        Parameters:
            map_name: The name of the map to load.
        """
        self.load_and_update_map(map_name)
        self.update_player_state()

    def load_and_update_map(self, map_name: str) -> None:
        """
        Loads a new map and updates the game state accordingly.

        This method loads the map data, updates the game state, and notifies
        the client and boundary checker. The currently loaded map is updated
        because the event engine loads event conditions and event actions from
        the currently loaded map. If we change maps, we need to update this.

        Parameters:
            map_name: The name of the map to load.
        """
        logger.debug(f"Loading map '{map_name}' using Client's MapLoader.")
        map_data = self.client.map_loader.load_map_data(map_name)

        self.current_map = map_data
        self.collision_map = map_data.collision_map
        self.surface_map = map_data.surface_map
        self.collision_lines_map = map_data.collision_lines_map
        self.map_size = map_data.size

        self.boundary_checker.update_boundaries(self.map_size)
        self.client.load_map(map_data)
        self.clear_npcs()

    def clear_npcs(self) -> None:
        """
        Clears all existing NPCs from the game state.
        """
        self.npcs.clear()
        self.npcs_off_map.clear()

    def update_player_state(self) -> None:
        """
        Updates the player's state after changing maps.

        Parameters:
            player: The player object to update.
        """
        player = local_session.player
<<<<<<< HEAD
        self.add_player(player)
        self.movement.stop_char(player)
=======
        player.world = self
        self.npcs.append(player)
        self.stop_char(player)
        self.player = player
>>>>>>> 7d0211aa

    @no_type_check  # only used by multiplayer which is disabled
    def check_interactable_space(self) -> bool:
        """
        Checks to see if any Npc objects around the player are interactable.

        It then populates a menu of possible actions.

        Returns:
            ``True`` if there is an Npc to interact with. ``False`` otherwise.

        """
        collision_dict = self.player.get_collision_map(
            self
        )  # FIXME: method doesn't exist
        player_tile_pos = self.player.tile_pos
        collisions = self.player.collision_check(
            player_tile_pos, collision_dict, self.collision_lines_map
        )
        if not collisions:
            pass
        else:
            for direction in collisions:
                if self.player.facing == direction:
                    if direction == Direction.up:
                        tile = (player_tile_pos[0], player_tile_pos[1] - 1)
                    elif direction == Direction.down:
                        tile = (player_tile_pos[0], player_tile_pos[1] + 1)
                    elif direction == Direction.left:
                        tile = (player_tile_pos[0] - 1, player_tile_pos[1])
                    elif direction == Direction.right:
                        tile = (player_tile_pos[0] + 1, player_tile_pos[1])
                    for npc in self.npcs:
                        tile_pos = (
                            int(round(npc.tile_pos[0])),
                            int(round(npc.tile_pos[1])),
                        )
                        if tile_pos == tile:
                            logger.info("Opening interaction menu!")
                            self.client.push_state("InteractionMenu")
                            return True
                        else:
                            continue

        return False

    @no_type_check  # FIXME: dead code
    def handle_interaction(
        self, event_data: EventData, registry: Mapping[str, Any]
    ) -> None:
        """
        Presents options window when another player has interacted with this player.

        :param event_data: Information on the type of interaction and who sent it.
        :param registry:

        :type event_data: Dictionary
        :type registry: Dictionary

        """
        target = registry[event_data["target"]]["sprite"]
        target_name = str(target.name)
        networking.update_client(target, event_data["char_dict"], self.client)
        if event_data["interaction"] == "DUEL":
            if not event_data["response"]:
                self.interaction_menu.visible = True
                self.interaction_menu.interactable = True
                self.interaction_menu.player = target
                self.interaction_menu.interaction = "DUEL"
                self.interaction_menu.menu_items = [
                    target_name + " would like to Duel!",
                    "Accept",
                    "Decline",
                ]
            else:
                if self.wants_duel:
                    if event_data["response"] == "Accept":
                        world = self.client.current_state
                        pd = local_session.player.__dict__
                        event_data = {
                            "type": "CLIENT_INTERACTION",
                            "interaction": "START_DUEL",
                            "target": [event_data["target"]],
                            "response": None,
                            "char_dict": {
                                "monsters": pd["monsters"],
                                "inventory": pd["inventory"],
                            },
                        }
                        self.client.server.notify_client_interaction(
                            "cuuid", event_data
                        )<|MERGE_RESOLUTION|>--- conflicted
+++ resolved
@@ -564,15 +564,10 @@
             player: The player object to update.
         """
         player = local_session.player
-<<<<<<< HEAD
-        self.add_player(player)
-        self.movement.stop_char(player)
-=======
         player.world = self
         self.npcs.append(player)
-        self.stop_char(player)
+        self.movement.stop_char(player)
         self.player = player
->>>>>>> 7d0211aa
 
     @no_type_check  # only used by multiplayer which is disabled
     def check_interactable_space(self) -> bool:

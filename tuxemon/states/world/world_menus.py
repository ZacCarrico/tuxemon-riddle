--- conflicted
+++ resolved
@@ -253,130 +253,7 @@
         if player.menu_load:
             current_menu.append(self._menu_item("menu_load", "LoadMenuState"))
 
-<<<<<<< HEAD
-    def open_monster_menu(self) -> None:
-        from tuxemon.states.monster import MonsterMenuState
-
-        def monster_menu_hook() -> None:
-            """
-            Used to rearrange monsters interactively.
-
-            This is slow b/c forces each slot to be re-rendered.
-            Probably not an issue except for very slow systems.
-
-            """
-            monster = context.get("monster")
-            if monster:
-                # TODO: maybe some API for re-arranging menu items
-                # at this point, the cursor will have changed
-                # so we need to re-arrange the list before it is rendered again
-                # TODO: API for getting the game player object
-                monster_list = self.char.monsters
-
-                # get the newly selected item.  it will be set to previous
-                # position
-                original = monster_menu.get_selected_item()
-                if original:
-                    original_monster = original.game_object
-                    assert original_monster
-                    # get the position in the list of the cursor
-                    index = monster_list.index(original_monster)
-
-                    # set the old spot to the old monster
-                    monster_list[context["old_index"]] = original_monster
-
-                    # set the current cursor position to the monster we move
-                    monster_list[index] = context["monster"]
-
-                    # store the old index
-                    context["old_index"] = index
-
-            # call the super class to re-render the menu with new positions
-            # TODO: maybe add more hooks to eliminate this runtime patching
-            MonsterMenuState.on_menu_selection_change(monster_menu)
-
-        def select_monster(monster: Monster) -> None:
-            # TODO: API for getting the game player obj
-            context["monster"] = monster
-            context["old_index"] = self.char.monsters.index(monster)
-            self.client.remove_state_by_name("ChoiceState")
-
-        def monster_stats(monster: Monster) -> None:
-            """Show monster statistics."""
-            self.client.remove_state_by_name("ChoiceState")
-            params = {"monster": monster, "source": self.name}
-            self.client.push_state("MonsterInfoState", kwargs=params)
-
-        def monster_item(monster: Monster) -> None:
-            """Show monster item."""
-            self.client.remove_state_by_name("ChoiceState")
-            params = {"monster": monster, "source": self.name}
-            self.client.push_state("MonsterItemState", kwargs=params)
-
-        def positive_answer(monster: Monster) -> None:
-            success = False
-            success = self.char.party.release_monster(monster)
-
-            if success:
-                self.client.remove_state_by_name("ChoiceState")
-                self.client.remove_state_by_name("DialogState")
-                params = {"name": monster.name.upper()}
-                msg = T.format("tuxemon_released", params)
-                open_dialog(self.client, [msg])
-                monster_menu.remove_monster_sprite_display(monster)
-                monster_menu.refresh_menu_items()
-                monster_menu.on_menu_selection_change()
-            else:
-                open_dialog(self.client, [T.translate("cant_release")])
-
-        def negative_answer() -> None:
-            self.client.remove_state_by_name("ChoiceState")
-            self.client.remove_state_by_name("DialogState")
-
-        def release_monster(monster: Monster) -> None:
-            """Show release monster confirmation dialog."""
-            self.client.remove_state_by_name("ChoiceState")
-            params = {"name": monster.name.upper()}
-            msg = T.format("release_confirmation", params)
-            open_dialog(self.client, [msg])
-            var_menu = []
-            _no = T.translate("no")
-            var_menu.append(("no", _no, negative_answer))
-            _yes = T.translate("yes")
-            var_menu.append(("yes", _yes, partial(positive_answer, monster)))
-            open_choice_dialog(self.client, var_menu, False)
-
-        def monster_techs(monster: Monster) -> None:
-            """Show techniques."""
-            self.client.remove_state_by_name("ChoiceState")
-            params = {"monster": monster, "source": self.name}
-            self.client.push_state("MonsterMovesState", kwargs=params)
-
-        def open_monster_submenu(
-            menu_item: MenuItem[WorldMenuGameObj],
-        ) -> None:
-            original = monster_menu.get_selected_item()
-            _info = T.translate("monster_menu_info").upper()
-            _tech = T.translate("monster_menu_tech").upper()
-            _item = T.translate("monster_menu_item").upper()
-            _move = T.translate("monster_menu_move").upper()
-            _release = T.translate("monster_menu_release").upper()
-            if original and original.game_object:
-                mon = original.game_object
-                open_choice_dialog(
-                    self.client,
-                    menu=(
-                        ("info", _info, partial(monster_stats, mon)),
-                        ("tech", _tech, partial(monster_techs, mon)),
-                        ("item", _item, partial(monster_item, mon)),
-                        ("move", _move, partial(select_monster, mon)),
-                        ("release", _release, partial(release_monster, mon)),
-                    ),
-                    escape_key_exits=True,
-                )
-=======
         current_menu.append(self._menu_item("menu_options", "ControlState"))
->>>>>>> 0255a14f
 
         current_menu.append(
             MenuItem(

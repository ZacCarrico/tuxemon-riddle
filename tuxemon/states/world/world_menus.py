# SPDX-License-Identifier: GPL-3.0
# Copyright (c) 2014-2025 William Edwards <shadowapex@gmail.com>, Benjamin Bean <superman2k5@gmail.com>
from __future__ import annotations

import logging
from collections.abc import Callable
from functools import partial
from typing import TYPE_CHECKING, Any, Optional

import pygame_menu

from tuxemon import prepare
from tuxemon.locale import T
from tuxemon.menu.menu import PygameMenuState
from tuxemon.states.monster import MonsterMenuHandler

if TYPE_CHECKING:
    from tuxemon.animation import Animation
    from tuxemon.client import LocalPygameClient
    from tuxemon.npc import NPC

logger = logging.getLogger(__name__)


WorldMenuGameObj = Callable[[], object]


def add_menu_items_to_pygame_menu(
    menu: pygame_menu.Menu,
    items: list[tuple[str, WorldMenuGameObj]],
) -> None:
    """Helper function to add items to a pygame_menu.Menu instance."""
    menu.clear()
    menu.add.vertical_fill()
    for key, callback in items:
        label = T.translate(key).upper()
        menu.add.button(label, callback)
        menu.add.vertical_fill()

    width, height = prepare.SCREEN_SIZE
    widgets_size = menu.get_size(widget=True)
    b_width, b_height = menu.get_scrollarea().get_border_size()
    menu.resize(
        widgets_size[0],
        height - 2 * b_height,
        position=(width + b_width, b_height, False),
    )


class WorldMenuManager:
    """Manages persistent menu items and builds the dynamic world menu."""

    def __init__(self, client: LocalPygameClient) -> None:
        self.menu_items: list[tuple[str, WorldMenuGameObj]] = []
        self.menu_state: Optional[WorldMenuState] = None
        self.client = client

    def set_menu_state(self, menu_state: WorldMenuState) -> None:
        """Links the menu manager to a WorldMenuState instance."""
        self.menu_state = menu_state

    def item_exists(self, key: str) -> bool:
        """Checks if an item already exists in the manager's persistent menu items."""
        label = T.translate(key).upper()
        return any(item[0] == label for item in self.menu_items)

    def add_item(
        self, key: str, callback: WorldMenuGameObj, position: int = -1
    ) -> None:
        """Adds or updates a menu item to the manager's persistent list."""
        if self.item_exists(key):
            return

        label = T.translate(key).upper()
        new_item = (label, callback)

        if position == -1 or position >= len(self.menu_items):
            self.menu_items.append(new_item)
        else:
            self.menu_items.insert(position, new_item)

        self.update_menu_display()

    def remove_item(self, key: str) -> None:
        """Removes a menu item by its label key from the manager's persistent list."""
        initial_len = len(self.menu_items)
        self.menu_items = [
            item
            for item in self.menu_items
            if item[0] != T.translate(key).upper()
        ]
        if len(self.menu_items) < initial_len:
            self.update_menu_display()

    def update_menu_display(self) -> None:
        """Notifies the linked WorldMenuState to refresh its display."""
        if self.menu_state:
            self.menu_state.update_menu_from_manager()

    def _get_change_state_callback(
        self, state: str, **kwargs: Any
    ) -> Callable[[], object]:
        """Helper to create state change callbacks."""
        return partial(self.client.push_state, state, **kwargs)

    def _get_exit_game_callback(self) -> Callable[[], None]:
        """Helper to create exit game callback."""
        return lambda: self.client.event_engine.execute_action("quit")

    def build_current_menu_items(
        self, player: NPC
    ) -> list[tuple[str, WorldMenuGameObj]]:
        """
        Builds the complete list of menu items based on the player's state
        and any globally managed items.
        """
        assert self.menu_state
        param = {"character": player}
        change = self._get_change_state_callback
        exit_game = self._get_exit_game_callback()

        current_menu: list[tuple[str, WorldMenuGameObj]] = []

        if player.monsters and player.menu_monsters:
            current_menu.append(
                ("menu_monster", self.menu_state.open_monster_menu)
            )
        if player.items and player.menu_bag:
<<<<<<< HEAD
            current_menu.append(
                ("menu_bag", change("ItemMenuState", character=player))
=======
            menu.append(
                (
                    "menu_bag",
                    change(
                        "ItemMenuState", character=player, source=self.name
                    ),
                )
>>>>>>> 64353aee
            )
        if player.menu_player:
            current_menu.append(
                ("menu_player", change("CharacterState", kwargs=param))
            )
        mission = (
            player.mission_controller.get_missions_with_met_prerequisites()
        )
        if mission:
            current_menu.append(
                ("menu_missions", change("MissionState", kwargs=param))
            )
        if player.menu_save:
            current_menu.append(("menu_save", change("SaveMenuState")))
        if player.menu_load:
<<<<<<< HEAD
            current_menu.append(("menu_load", change("LoadMenuState")))

        current_menu.append(("menu_options", change("ControlState")))
        current_menu.append(("exit", exit_game))

        for itm in player.items:
            if hasattr(itm, "world_menu") and itm.world_menu:
                if all(
                    hasattr(itm.world_menu, attr)
                    for attr in ["position", "label_key", "state"]
                ):
                    item_label = T.translate(itm.world_menu.label_key).upper()
                    if not any(
                        entry[0] == item_label for entry in current_menu
                    ):
                        current_menu.insert(
                            itm.world_menu.position,
                            (
                                itm.world_menu.label_key,
                                change(itm.world_menu.state, character=player),
                            ),
                        )

        current_menu.extend(self.menu_items)
        return current_menu


class WorldMenuState(PygameMenuState):
    """Menu for the world state."""

    def __init__(self, menu_manager: WorldMenuManager, character: NPC) -> None:
        """Initialize menu state and build menu separately."""
        self.char = character
        super().__init__(height=prepare.SCREEN_SIZE[1])
        self.menu_manager = menu_manager
        self.menu_manager.set_menu_state(self)
        self.update_menu_from_manager()
        self.handler = MonsterMenuHandler(self.client, self.char)

    def update_menu_from_manager(self) -> None:
        """Refreshes the menu display using items provided by the manager."""
        display = self.menu_manager.build_current_menu_items(self.char)
        add_menu_items_to_pygame_menu(self.menu, display)
=======
            menu.append(("menu_load", change("LoadMenuState")))
        menu.append(("menu_options", change("ControlState")))
        menu.append(("exit", exit_game))
        for itm in player.items.get_items():
            if itm.world_menu:
                menu.insert(
                    itm.world_menu.position,
                    (
                        itm.world_menu.label_key,
                        change(
                            itm.world_menu.state,
                            character=player,
                        ),
                    ),
                )
        add_menu_items(self.menu, menu)
>>>>>>> 64353aee

    def open_monster_menu(self) -> None:
        self.handler.open_monster_menu()

    def update_animation_position(self) -> None:
        self.menu.translate(-self.animation_offset, 0)

    def animate_open(self) -> Animation:
        width = self.menu.get_width(border=True)
        self.animation_offset = 0
        ani = self.animate(self, animation_offset=width, duration=0.50)
        ani.update_callback = self.update_animation_position
        return ani

    def animate_close(self) -> Animation:
        ani = self.animate(self, animation_offset=0, duration=0.50)
        ani.update_callback = self.update_animation_position
        return ani<|MERGE_RESOLUTION|>--- conflicted
+++ resolved
@@ -126,18 +126,13 @@
                 ("menu_monster", self.menu_state.open_monster_menu)
             )
         if player.items and player.menu_bag:
-<<<<<<< HEAD
-            current_menu.append(
-                ("menu_bag", change("ItemMenuState", character=player))
-=======
-            menu.append(
+            current_menu.append(
                 (
                     "menu_bag",
                     change(
                         "ItemMenuState", character=player, source=self.name
                     ),
                 )
->>>>>>> 64353aee
             )
         if player.menu_player:
             current_menu.append(
@@ -153,7 +148,6 @@
         if player.menu_save:
             current_menu.append(("menu_save", change("SaveMenuState")))
         if player.menu_load:
-<<<<<<< HEAD
             current_menu.append(("menu_load", change("LoadMenuState")))
 
         current_menu.append(("menu_options", change("ControlState")))
@@ -197,24 +191,6 @@
         """Refreshes the menu display using items provided by the manager."""
         display = self.menu_manager.build_current_menu_items(self.char)
         add_menu_items_to_pygame_menu(self.menu, display)
-=======
-            menu.append(("menu_load", change("LoadMenuState")))
-        menu.append(("menu_options", change("ControlState")))
-        menu.append(("exit", exit_game))
-        for itm in player.items.get_items():
-            if itm.world_menu:
-                menu.insert(
-                    itm.world_menu.position,
-                    (
-                        itm.world_menu.label_key,
-                        change(
-                            itm.world_menu.state,
-                            character=player,
-                        ),
-                    ),
-                )
-        add_menu_items(self.menu, menu)
->>>>>>> 64353aee
 
     def open_monster_menu(self) -> None:
         self.handler.open_monster_menu()

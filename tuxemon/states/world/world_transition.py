# SPDX-License-Identifier: GPL-3.0
# Copyright (c) 2014-2025 William Edwards <shadowapex@gmail.com>, Benjamin Bean <superman2k5@gmail.com>
from __future__ import annotations

from collections.abc import Callable
from typing import TYPE_CHECKING, Optional

from pygame import SRCALPHA
from pygame.surface import Surface

from tuxemon.graphics import ColorLike

if TYPE_CHECKING:
    from tuxemon.movement import MovementManager
    from tuxemon.npc import NPC
    from tuxemon.states.world.worldstate import WorldState


class WorldTransition:
    def __init__(self, world: WorldState, movement: MovementManager) -> None:
        self.world = world
        self.movement = movement
        self.transition_alpha = 0
        self.transition_surface: Optional[Surface] = None
        self.in_transition = False

    def set_transition_surface(self, color: ColorLike) -> None:
        if (
            self.transition_surface
            and self.transition_surface.get_at((0, 0)) == color
        ):
            return

        new_surface = Surface(self.world.client.screen.get_size(), SRCALPHA)
        new_surface.fill(color)
        self.transition_surface = new_surface

    def set_transition_state(self, in_transition: bool) -> None:
        """Update the transition state."""
        self.in_transition = in_transition

    def fade_out(
        self,
        duration: float,
        color: ColorLike,
        character: Optional[NPC] = None,
    ) -> None:
        self.set_transition_surface(color)
        self.world.animate(
            self,
            transition_alpha=255,
            initial=0,
            duration=duration,
            round_values=True,
        )
        self.lock_character_controls(character)
        self.set_transition_state(True)

    def fade_in(
        self,
        duration: float,
        color: ColorLike,
        character: Optional[NPC] = None,
    ) -> None:
        self.set_transition_surface(color)
        self.world.animate(
            self,
            transition_alpha=0,
            initial=255,
            duration=duration,
            round_values=True,
        )
        self.unlock_character_controls(character, duration)

        def cleanup() -> None:
            self.set_transition_state(False)

        self.world.task(cleanup, interval=duration)

    def fade_and_teleport(
        self,
        duration: float,
        color: ColorLike,
        character: NPC,
        teleport_function: Callable[[], None],
    ) -> None:
        def fade_in() -> None:
            self.fade_in(duration, color, character)

        self.movement.lock_controls(character)
        self.world.remove_animations_of(self.world)
        self.world.stop_scheduled_callbacks()
        self.movement.stop_and_reset_char(character)

        self.fade_out(duration, color, character)
        task = self.world.task(teleport_function, interval=duration)
        task.chain(fade_in, duration + 0.5)

    def draw(self, surface: Surface) -> None:
        if self.in_transition:
            assert self.transition_surface
            self.transition_surface.set_alpha(self.transition_alpha)
            if self.transition_alpha > 0:
                surface.blit(self.transition_surface, (0, 0))

    def lock_character_controls(self, character: Optional[NPC]) -> None:
        if character:
            self.movement.stop_char(character)
            self.movement.lock_controls(character)

    def unlock_character_controls(
        self, character: Optional[NPC], duration: float
    ) -> None:
        if character:
            self.world.task(
<<<<<<< HEAD
                lambda: self.world.movement.unlock_controls(character),
                interval=max(duration, 0),
=======
                lambda: self.movement.unlock_controls(character),
                max(duration, 0),
>>>>>>> 7545c87c
            )<|MERGE_RESOLUTION|>--- conflicted
+++ resolved
@@ -113,11 +113,6 @@
     ) -> None:
         if character:
             self.world.task(
-<<<<<<< HEAD
-                lambda: self.world.movement.unlock_controls(character),
+                lambda: self.movement.unlock_controls(character),
                 interval=max(duration, 0),
-=======
-                lambda: self.movement.unlock_controls(character),
-                max(duration, 0),
->>>>>>> 7545c87c
             )
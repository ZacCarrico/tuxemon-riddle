--- conflicted
+++ resolved
@@ -188,12 +188,8 @@
 
         def use_item_with_monster(menu_item: MenuItem[Monster]) -> None:
             """Use the item with a monster."""
-<<<<<<< HEAD
-=======
-            player = self.char
->>>>>>> 2db2a3be
             monster = menu_item.game_object
-            result = item.use(local_session, local_session.player, monster)
+            result = item.use(local_session, self.char, monster)
             self.client.remove_state_by_name("MonsterMenuState")
             self.client.remove_state_by_name("ItemMenuState")
             self.client.remove_state_by_name("WorldMenuState")
@@ -201,13 +197,9 @@
 
         def use_item_without_monster() -> None:
             """Use the item without a monster."""
-<<<<<<< HEAD
-=======
-            player = self.char
->>>>>>> 2db2a3be
             self.client.remove_state_by_name("ItemMenuState")
             self.client.remove_state_by_name("WorldMenuState")
-            result = item.use(local_session, local_session.player, None)
+            result = item.use(local_session, self.char, None)
             show_item_result(item, result)
 
         def confirm() -> None:

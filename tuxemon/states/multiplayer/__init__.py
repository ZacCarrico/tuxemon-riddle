--- conflicted
+++ resolved
@@ -10,11 +10,7 @@
 from tuxemon.locale import T
 from tuxemon.menu.interface import MenuItem
 from tuxemon.menu.menu import PopUpMenu, PygameMenuState
-<<<<<<< HEAD
-=======
 from tuxemon.networking import ConnectionState
-from tuxemon.session import local_session
->>>>>>> 7d0211aa
 from tuxemon.tools import open_dialog
 
 MenuGameObj = Callable[[], object]

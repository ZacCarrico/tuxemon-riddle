from __future__ import annotations

from typing import Literal, Optional, Union

import pygame
from pygame.rect import Rect

from tuxemon import prepare
from tuxemon.graphics import ColorLike
from tuxemon.sprite import Sprite
from tuxemon.ui import draw

min_font_size = 7


class TextArea(Sprite):
    """Area of the screen that can draw text."""

    animated = True

    def __init__(
        self,
        font: pygame.font.Font,
        font_color: ColorLike,
<<<<<<< HEAD
        font_shadow: ColorLike = (192, 192, 192),
=======
        font_shadow: ColorLike = prepare.FONT_SHADOW_COLOR,
>>>>>>> c4e91ffb
    ) -> None:
        super().__init__()
        self.rect = Rect(0, 0, 0, 0)
        self.drawing_text = False
        self.font = font
        self.font_color = font_color
        self.font_shadow = font_shadow
        self._rendered_text = None
        self._text_rect = None
        self._text = ""

    def __iter__(self) -> TextArea:
        return self

    def __len__(self) -> int:
        return len(self._text)

    @property
    def text(self) -> str:
        return self._text

    @text.setter
    def text(self, value: str) -> None:
        if value != self._text:
            self._text = value

        if self.animated:
            self._start_text_animation()
        else:
            self.image = draw.shadow_text(
                self.font,
                self.font_color,
                self.font_shadow,
                self._text,
            )

    def __next__(self) -> None:
        if self.animated:
            try:
                dest, scrap = next(self._iter)
                self.image.blit(scrap, dest)
            except StopIteration:
                self.drawing_text = False
                raise
        else:
            raise StopIteration

    next = __next__

    def _start_text_animation(self) -> None:
        self.drawing_text = True
        self.image = pygame.Surface(self.rect.size, pygame.SRCALPHA)
        self._iter = draw.iter_render_text(
            self._text,
            self.font,
            self.font_color,
            self.font_shadow,
            self.image.get_rect(),
        )


def draw_text(
    surface: pygame.surface.Surface,
    text: str,
    rect: Union[Rect, tuple[int, int, int, int]],
    *,
    justify: Literal["left", "center", "right"] = "left",
    align: Literal["top", "middle", "bottom"] = "top",
    font: pygame.font.Font,
    font_size: Optional[int] = None,
    font_color: Optional[ColorLike] = None,
) -> None:
    """
    Draws text to a surface.

    If the text exceeds the rect size, it will autowrap. To place text on a
    new line, put TWO newline characters (\\n)  in your text.

    Parameters:
        text: The text that you want to draw to the current menu item.
        rect: Area where the text will be placed.
        justify: Left, center, or right justify the text.
        align: Align the text to the top, middle, or bottom of the menu.
        font: Font to use to draw the text.
        font_size: Size of the font in pixels BEFORE scaling is done. *Default: 4*
        font_color: Tuple of RGB values of the font _color to use.

    .. image:: images/menu/justify_center.png

    """
    left, top, width, height = rect
    _left: float = left
    _top: float = top

    if not font_color:
        font_color = prepare.FONT_COLOR

    if not text:
        return

    # Create a text surface so we can determine how many pixels
    # wide each character is
    text_surface = font.render(text, True, font_color)

    # Calculate the number of pixels per letter based on the size
    # of the text and the number of characters in the text
    pixels_per_letter = text_surface.get_width() / len(text)

    # Create a list of the lines of text as well as a list of the
    # individual words so we can check each line's length in pixels
    lines: list[str] = []
    wordlist: list[str] = []

    # Loop through each word in the text and add it to the word list
    for word in text.split():
        # If there is a linebreak in this word, then split it up into a list separated by \n
        if "\\n" in word:
            w = word.split("\\n")

            # Loop through the list and every time we encounter a blank string, then that is
            # a new line. So we append the current line and reset the word list for a new line
            for item in w:
                if item == "":
                    # This is a new line!
                    lines.append(" ".join(wordlist))
                    wordlist = []
                # If we encounter an actual word, then just append it to the word list
                else:
                    wordlist.append(item)

        # If there's no line break, continue normally to word wrap
        else:
            # Append the word to the current line
            wordlist.append(word)

            # Here, we convert the list into a string separated by spaces and multiply
            # the number of characters in the string by the number of pixels per letter
            # that we calculated earlier. This will let us know how large the text will
            # be in pixels.
            if len(" ".join(wordlist)) * pixels_per_letter > width:
                # If the size exceeds the width of the menu, then append the line to the
                # list of lines, but stripping off the last word we added (because this
                # was the word that made us exceed the menubox's size).
                lines.append(" ".join(wordlist[:-1]))

                # Reset the wordlist for the next line and add the word we stripped off
                wordlist = []
                wordlist.append(word)

    # If the last line is not blank, then append it to the list
    if " ".join(wordlist) != "":
        lines.append(" ".join(wordlist))

    # If the justification was set, handle the position of the text automatically
    if justify == "center":
        if lines:
            _left = (left + (width / 2)) - (
                (len(lines[0]) * pixels_per_letter) / 2
            )
        else:
            _left = 0

    elif justify == "right":
        raise NotImplementedError("Needs to be implemented")

    # If text alignment was set, handle the position of the text automatically
    if align == "middle":
        _top = (top + (height / 2)) - (
            (text_surface.get_height() * len(lines)) / 2
        )

    elif align == "bottom":
        raise NotImplementedError("Needs to be implemented")

    # Set a spacing variable that we will add to space each line.
    spacing = 0
    for item in lines:
        line = font.render(item, True, font_color)

        surface.blit(line, (_left, _top + spacing))
        spacing += line.get_height()  # + self.line_spacing<|MERGE_RESOLUTION|>--- conflicted
+++ resolved
@@ -22,11 +22,7 @@
         self,
         font: pygame.font.Font,
         font_color: ColorLike,
-<<<<<<< HEAD
-        font_shadow: ColorLike = (192, 192, 192),
-=======
         font_shadow: ColorLike = prepare.FONT_SHADOW_COLOR,
->>>>>>> c4e91ffb
     ) -> None:
         super().__init__()
         self.rect = Rect(0, 0, 0, 0)

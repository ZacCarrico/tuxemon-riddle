# SPDX-License-Identifier: GPL-3.0
# Copyright (c) 2014-2023 William Edwards <shadowapex@gmail.com>, Benjamin Bean <superman2k5@gmail.com>
from __future__ import annotations

import difflib
import json
import logging
import os
import sys
from collections.abc import Mapping, Sequence
from enum import Enum
from operator import itemgetter
from typing import Any, Literal, Optional, Union, overload

from pydantic import (
    BaseModel,
    Field,
    FieldValidationInfo,
    ValidationError,
    field_validator,
)
from typing_extensions import Annotated

from tuxemon import prepare
from tuxemon.locale import T

logger = logging.getLogger(__name__)

# Load the default translator for data validation
T.collect_languages(False)
T.load_translator()

# Target is a mapping of who this targets
Target = Mapping[str, int]


# ItemSort defines the sort of item an item is.
class ItemSort(str, Enum):
    food = "food"
    potion = "potion"
    utility = "utility"
    quest = "quest"


class PlagueType(str, Enum):
    healthy = "healthy"
    inoculated = "inoculated"
    infected = "infected"


class GenderType(str, Enum):
    neuter = "neuter"
    male = "male"
    female = "female"


class TasteWarm(str, Enum):
    tasteless = "tasteless"
    peppy = "peppy"
    salty = "salty"
    hearty = "hearty"
    zesty = "zesty"
    refined = "refined"


class TasteCold(str, Enum):
    tasteless = "tasteless"
    mild = "mild"
    sweet = "sweet"
    soft = "soft"
    flakey = "flakey"
    dry = "dry"


class ElementType(str, Enum):
    aether = "aether"
    wood = "wood"
    fire = "fire"
    earth = "earth"
    metal = "metal"
    water = "water"


class ItemType(str, Enum):
    consumable = "Consumable"
    key_item = "KeyItem"


class ItemCategory(str, Enum):
    none = "none"
    badge = "badge"
    booster = "booster"
    elements = "elements"
    fossil = "fossil"
    morph = "morph"
    revive = "revive"
    potion = "potion"
    technique = "technique"
    phone = "phone"
    fish = "fish"
    destroy = "destroy"
    capture = "capture"
    stats = "stats"


class OutputBattle(str, Enum):
    won = "won"
    lost = "lost"
    draw = "draw"
    ran = "ran"
    forfeit = "forfeit"


class MonsterShape(str, Enum):
    default = "default"
    blob = "blob"
    brute = "brute"
    dragon = "dragon"
    flier = "flier"
    grub = "grub"
    humanoid = "humanoid"
    hunter = "hunter"
    landrace = "landrace"
    leviathan = "leviathan"
    piscine = "piscine"
    polliwog = "polliwog"
    serpent = "serpent"
    sprite = "sprite"
    varmint = "varmint"


class SeenStatus(str, Enum):
    unseen = "unseen"
    seen = "seen"
    caught = "caught"


class MapType(str, Enum):
    notype = "notype"
    town = "town"
    route = "route"
    clinic = "clinic"
    shop = "shop"
    dungeon = "dungeon"


class EvolutionType(str, Enum):
    element = "element"
    gender = "gender"
    item = "item"
    location = "location"
    variable = "variable"
    standard = "standard"
    stat = "stat"
    tech = "tech"


class StatType(str, Enum):
    armour = "armour"
    dodge = "dodge"
    hp = "hp"
    melee = "melee"
    ranged = "ranged"
    speed = "speed"


class EvolutionStage(str, Enum):
    standalone = "standalone"
    basic = "basic"
    stage1 = "stage1"
    stage2 = "stage2"


# TODO: Automatically generate state enum through discovery
State = Enum(
    "State",
    {
        "MainCombatMenuState": "MainCombatMenuState",
        "WorldState": "WorldState",
        "None": "",
    },
)


class ItemModel(BaseModel):
    slug: str = Field(..., description="Slug to use")
    use_item: str = Field(
        ...,
        description="Slug to determine which text is displayed when this item is used",
    )
    use_success: str = Field(
        "generic_success",
        description="Slug to determine which text is displayed when this item is used successfully",
    )
    use_failure: str = Field(
        "generic_failure",
        description="Slug to determine which text is displayed when this item failed to be used",
    )
    sort: ItemSort = Field(..., description="The kind of item this is.")
    sprite: str = Field(..., description="The sprite to use")
    type: ItemType = Field(..., description="The type of item this is")
    category: ItemCategory = Field(
        ..., description="The category of item this is"
    )
    usable_in: Sequence[State] = Field(
        ..., description="State(s) where this item can be used."
    )
    # TODO: We'll need some more advanced validation logic here to parse item
    # conditions and effects to ensure they are formatted properly.
    conditions: Sequence[str] = Field(
        [], description="Conditions that must be met"
    )
    effects: Sequence[str] = Field(
        [], description="Effects this item will have"
    )
    flip_axes: Literal["", "x", "y", "xy"] = Field(
        "",
        description="Axes along which technique animation should be flipped",
    )
    animation: Optional[str] = Field(
        None, description="Animation to play for this technique"
    )
    menu: tuple[int, str, str] = Field(
        None,
        description="Item has a menu (position, label -inside the PO -,state, eg. 3:nu_phone:PhoneState)",
    )
    visible: bool = Field(
        True, description="Whether or not this item is visible."
    )

    class Config:
        title = "Item"

    # Validate fields that refer to translated text
    @field_validator("use_item", "use_success", "use_failure")
    def translation_exists(cls: ItemModel, v: str) -> str:
        if has.translation(v):
            return v
        raise ValueError(f"no translation exists with msgid: {v}")

    @field_validator("slug")
    def translation_exists_item(cls: ItemModel, v: str) -> str:
        if has.translation(v):
            return v
        raise ValueError(f"no translation exists with msgid: {v}")

    # Validate resources that should exist
    @field_validator("sprite")
    def file_exists(cls: ItemModel, v: str) -> str:
        if has.file(v):
            return v
        raise ValueError(f"the sprite {v} doesn't exist in the db")

    @field_validator("animation")
    def animation_exists(cls: ItemModel, v: Optional[str]) -> Optional[str]:
        file: str = f"animations/item/{v}_00.png"
        if not v or has.file(file):
            return v
        raise ValueError(f"the animation {v} doesn't exist in the db")


class ShapeModel(BaseModel):
    slug: MonsterShape = Field(..., description="Slug of the shape")
    armour: int = Field(..., description="Armour value")
    dodge: int = Field(..., description="Dodge value")
    hp: int = Field(..., description="HP value")
    melee: int = Field(..., description="Melee value")
    ranged: int = Field(..., description="Ranged value")
    speed: int = Field(..., description="Speed value")

    @field_validator("slug")
    def translation_exists_shape(cls: ShapeModel, v: str) -> str:
        if has.translation(v):
            return v
        raise ValueError(f"no translation exists with msgid: {v}")


class MonsterMovesetItemModel(BaseModel):
    level_learned: int = Field(
        ..., description="Monster level in which this moveset is learned"
    )
    technique: str = Field(
        ..., description="Name of the technique for this moveset item"
    )
    element: Optional[ElementType] = Field(
        None, description="Element random technique"
    )

    @field_validator("level_learned")
    def valid_level(cls: MonsterMovesetItemModel, v: int) -> int:
        if v < 0:
            raise ValueError(f"invalid level learned: {v}")
        return v

    @field_validator("technique")
    def technique_exists(cls: MonsterMovesetItemModel, v: str) -> str:
        if has.db_entry("technique", v):
            return v
        raise ValueError(f"the technique {v} doesn't exist in the db")


class MonsterHistoryItemModel(BaseModel):
    mon_slug: str = Field(..., description="The monster in the evolution path")
    evo_stage: EvolutionStage = Field(
        ..., description="The evolution stage of the monster"
    )

    @field_validator("mon_slug")
    def monster_exists(cls: MonsterHistoryItemModel, v: str) -> str:
        if has.db_entry("monster", v):
            return v
        raise ValueError(f"the monster {v} doesn't exist in the db")


class MonsterEvolutionItemModel(BaseModel):
    path: EvolutionType = Field(..., description="Paths to evolution")
    at_level: int = Field(
        ...,
        description="The level at which this item can be used for evolution",
    )
    monster_slug: str = Field(
        ..., description="The monster slug that this evolution item applies to"
    )
    # optional fields
    element: Optional[ElementType] = Field(
        None, description="Element parameter"
    )
    gender: Optional[GenderType] = Field(None, description="Gender parameter")
    item: Optional[str] = Field(None, description="Item parameter.")
    inside: bool = Field(
        None,
        description="Location parameter: inside true or inside false (outside).",
    )
    variable: Optional[str] = Field(
        None, description="Variable parameter based on game variables."
    )
    stat1: Optional[StatType] = Field(
        None, description="Stat parameter stat1 >= stat2."
    )
    stat2: Optional[StatType] = Field(
        None, description="Stat parameter stat2 < stat1."
    )
    tech: Optional[str] = Field(None, description="Technique parameter.")

    @field_validator("tech")
    def technique_exists(
        cls: MonsterEvolutionItemModel, v: Optional[str]
    ) -> Optional[str]:
        if not v or has.db_entry("technique", v):
            return v
        raise ValueError(f"the technique {v} doesn't exist in the db")

    @field_validator("monster_slug")
    def monster_exists(cls: MonsterEvolutionItemModel, v: str) -> str:
        if has.db_entry("monster", v):
            return v
        raise ValueError(f"the monster {v} doesn't exist in the db")

    @field_validator("item")
    def item_exists(
        cls: MonsterEvolutionItemModel, v: Optional[str]
    ) -> Optional[str]:
        if not v or has.db_entry("item", v):
            return v
        raise ValueError(f"the item {v} doesn't exist in the db")

    @field_validator("variable")
    def variable_exists(
        cls: MonsterEvolutionItemModel, v: Optional[str]
    ) -> Optional[str]:
        if not v or v.find(":") > 1:
            return v
        raise ValueError(f"the variable {v} isn't formatted correctly")


class MonsterFlairItemModel(BaseModel):
    category: str = Field(..., description="The category of this flair item")
    names: Sequence[str] = Field(..., description="The names")


class MonsterSpritesModel(BaseModel):
    battle1: str = Field(..., description="The battle1 sprite")
    battle2: str = Field(..., description="The battle2 sprite")
    menu1: str = Field(..., description="The menu1 sprite")
    menu2: str = Field(..., description="The menu2 sprite")

    # Validate resources that should exist
    @field_validator("battle1", "battle2", "menu1", "menu2")
    def file_exists(cls: MonsterSpritesModel, v: str) -> str:
        if has.file(f"{v}.png"):
            return v
        raise ValueError(f"no resource exists with path: {v}")


class MonsterSoundsModel(BaseModel):
    combat_call: str = Field(
        ..., description="The sound used when entering combat"
    )
    faint_call: str = Field(
        ..., description="The sound used when the monster faints"
    )


class MonsterModel(BaseModel):
    slug: str = Field(..., description="The slug of the monster")
    category: str = Field(..., description="The category of monster")
    txmn_id: int = Field(..., description="The id of the monster")
    height: float = Field(..., description="The height of the monster")
    weight: float = Field(..., description="The weight of the monster")
    stage: EvolutionStage = Field(
        ..., description="The evolution stage of the monster"
    )
    randomly: bool = Field(
        True,
        description="Whether or not this monster will be picked by random",
    )

    # Optional fields
    sprites: Annotated[
        Optional[MonsterSpritesModel], Field(validate_default=True)
    ] = None
    shape: MonsterShape = Field(..., description="The shape of the monster")
    types: Sequence[ElementType] = Field(
        [], description="The type(s) of this monster"
    )
    catch_rate: float = Field(
        0.0, description="The catch rate of the monster (max 100)"
    )
    possible_genders: Sequence[GenderType] = Field(
        [], description="Valid genders for the monster"
    )
    lower_catch_resistance: float = Field(
        0.0, description="The lower catch resistance of the monster"
    )
    upper_catch_resistance: float = Field(
        0.0, description="The upper catch resistance of the monster"
    )
    moveset: Sequence[MonsterMovesetItemModel] = Field(
        [], description="The moveset of this monster"
    )
    history: Sequence[MonsterHistoryItemModel] = Field(
        [], description="The evolution history of this monster"
    )
    evolutions: Sequence[MonsterEvolutionItemModel] = Field(
        [], description="The evolutions this monster has"
    )
    flairs: Sequence[MonsterFlairItemModel] = Field(
        [], description="The flairs this monster has"
    )
    sounds: Optional[MonsterSoundsModel] = Field(
        None,
        description="The sounds this monster has",
    )

    class Config:
        # Validate assignment allows us to assign a default inside a validator
        validate_assignment = True

    # Set the default sprites based on slug. Specifying 'always' is needed
    # because by default pydantic doesn't validate null fields.
    @field_validator("sprites")
    def set_default_sprites(
        cls: MonsterModel, v: str, info: FieldValidationInfo
    ) -> Union[str, MonsterSpritesModel]:
        slug = info.data.get("slug")
        default = MonsterSpritesModel(
            battle1=f"gfx/sprites/battle/{slug}-front",
            battle2=f"gfx/sprites/battle/{slug}-back",
            menu1=f"gfx/sprites/battle/{slug}-menu01",
            menu2=f"gfx/sprites/battle/{slug}-menu02",
        )
        return v or default

    @field_validator("category")
    def translation_exists_category(cls: MonsterModel, v: str) -> str:
        if has.translation(f"cat_{v}"):
            return v
        raise ValueError(f"no translation exists with msgid: {v}")

    @field_validator("weight", "height")
    def check_weight_and_height(cls: MonsterModel, v: float) -> float:
        if v > 0.0:
            return v
        raise ValueError(f"The weight or height cannot be {v}. Use 0.1!")

<<<<<<< HEAD
    @field_validator("catch_rate")
    def check_catch_rate(cls: MonsterModel, v: float) -> float:
        if 0 <= v <= 100:
            return v
        raise ValueError(f"the catch rate is between 0 and 100 ({v})")

=======
>>>>>>> e0486003

class StatModel(BaseModel):
    value: float = Field(0.0, description="The value of the stat")
    max_deviation: int = Field(
        0, description="The maximum deviation of the stat"
    )
    operation: str = Field(
        "+", description="The operation to be done to the stat"
    )
    overridetofull: bool = Field(
        False, description="Whether or not to override to full"
    )


class Range(str, Enum):
    special = "special"
    melee = "melee"
    ranged = "ranged"
    touch = "touch"
    reach = "reach"
    reliable = "reliable"


# TechSort defines the sort of technique a technique is.
class TechSort(str, Enum):
    damage = "damage"
    meta = "meta"


class CategoryCondition(str, Enum):
    negative = "negative"
    positive = "positive"
    neutral = "neutral"


class ResponseCondition(str, Enum):
    replaced = "replaced"
    removed = "removed"


class TechniqueModel(BaseModel):
    slug: str = Field(..., description="The slug of the technique")
    sort: TechSort = Field(..., description="The sort of technique this is")
    icon: str = Field(None, description="The icon to use for the technique")
    conditions: Sequence[str] = Field(
        [], description="Conditions that must be met"
    )
    effects: Sequence[str] = Field(
        [], description="Effects this technique uses"
    )
    flip_axes: Literal["", "x", "y", "xy"] = Field(
        ...,
        description="Axes along which technique animation should be flipped",
    )
    target: Target = Field(
        ..., description="Target mapping of who this technique is used on"
    )
    animation: Optional[str] = Field(
        None, description="Animation to play for this technique"
    )
    sfx: str = Field(
        ..., description="Sound effect to play when this technique is used"
    )

    # Optional fields
    use_tech: Optional[str] = Field(
        None,
        description="Slug of what string to display when technique is used",
    )
    use_success: Optional[str] = Field(
        None,
        description="Slug of what string to display when technique succeeds",
    )
    use_failure: Optional[str] = Field(
        None,
        description="Slug of what string to display when technique fails",
    )
    types: Sequence[ElementType] = Field(
        [], description="Type(s) of the technique"
    )
    usable_on: bool = Field(
        False,
        description="Whether or not the technique can be used outside of combat",
    )
    power: float = Field(0, description="Power of the technique")
    is_fast: bool = Field(
        False, description="Whether or not this is a fast technique"
    )
    randomly: bool = Field(
        True,
        description="Whether or not this technique will be picked by random",
    )
    healing_power: int = Field(0, description="Value of healing power.")
    recharge: int = Field(0, description="Recharge of this technique")
    range: Range = Field(..., description="The attack range of this technique")
    tech_id: int = Field(..., description="The id of this technique")
    accuracy: float = Field(0, description="The accuracy of the technique")
    potency: Optional[float] = Field(
        None, description="How potent the technique is"
    )

    # Validate resources that should exist
    @field_validator("icon")
    def file_exists(cls: TechniqueModel, v: str) -> str:
        if has.file(v):
            return v
        raise ValueError(f"the icon {v} doesn't exist in the db")

    # Validate fields that refer to translated text
    @field_validator("use_tech", "use_success", "use_failure")
    def translation_exists(
        cls: TechniqueModel, v: Optional[str]
    ) -> Optional[str]:
        if not v or has.translation(v):
            return v
        raise ValueError(f"no translation exists with msgid: {v}")

    @field_validator("slug")
    def translation_exists_tech(cls: TechniqueModel, v: str) -> str:
        if has.translation(v):
            return v
        raise ValueError(f"no translation exists with msgid: {v}")

    # Custom validation for range
    @field_validator("range")
    def range_validation(
        cls: TechniqueModel, v: Range, info: FieldValidationInfo
    ) -> Range:
        # Special indicates that we are not doing damage
        if v == Range.special and "damage" in info.data["effects"]:
            raise ValueError(
                '"special" range cannot be used with effect "damage"'
            )

        return v

    @field_validator("animation")
    def animation_exists(
        cls: TechniqueModel, v: Optional[str]
    ) -> Optional[str]:
        file: str = f"animations/technique/{v}_00.png"
        if not v or has.file(file):
            return v
        raise ValueError(f"the animation {v} doesn't exist in the db")


class ConditionModel(BaseModel):
    slug: str = Field(..., description="The slug of the condition")
    sort: TechSort = Field(..., description="The sort of condition this is")
    icon: str = Field(None, description="The icon to use for the condition")
    conditions: Sequence[str] = Field(
        [], description="Conditions that must be met"
    )
    effects: Sequence[str] = Field(
        [], description="Effects this condition uses"
    )
    flip_axes: Literal["", "x", "y", "xy"] = Field(
        ...,
        description="Axes along which condition animation should be flipped",
    )
    target: Target = Field(
        ..., description="Target mapping of who this condition is used on"
    )
    animation: Optional[str] = Field(
        None, description="Animation to play for this condition"
    )
    sfx: str = Field(
        ..., description="Sound effect to play when this condition is used"
    )
    bond: bool = Field(
        False,
        description="Whether or not there is a bond between attacker and defender",
    )

    # Optional fields
    category: Optional[CategoryCondition] = Field(
        None, description="Category status: positive or negative"
    )
    repl_pos: Optional[ResponseCondition] = Field(
        None, description="How to reply to a positive status"
    )
    repl_neg: Optional[ResponseCondition] = Field(
        None, description="How to reply to a negative status"
    )
    repl_tech: Optional[str] = Field(
        None,
        description="With which status reply after a tech used",
    )
    repl_item: Optional[str] = Field(
        None,
        description="With which status reply after an item used",
    )
    gain_cond: Optional[str] = Field(
        None,
        description="Slug of what string to display when condition is gained",
    )
    use_success: Optional[str] = Field(
        None,
        description="Slug of what string to display when condition succeeds",
    )
    use_failure: Optional[str] = Field(
        None,
        description="Slug of what string to display when condition fails",
    )
    range: Range = Field(..., description="The attack range of this condition")
    cond_id: int = Field(..., description="The id of this condition")
    statspeed: Optional[StatModel] = Field(None)
    stathp: Optional[StatModel] = Field(None)
    statarmour: Optional[StatModel] = Field(None)
    statdodge: Optional[StatModel] = Field(None)
    statmelee: Optional[StatModel] = Field(None)
    statranged: Optional[StatModel] = Field(None)

    # Validate resources that should exist
    @field_validator("icon")
    def file_exists(cls: ConditionModel, v: str) -> str:
        if has.file(v):
            return v
        raise ValueError(f"the icon {v} doesn't exist in the db")

    # Validate fields that refer to translated text
    @field_validator("gain_cond", "use_success", "use_failure")
    def translation_exists(
        cls: ConditionModel, v: Optional[str]
    ) -> Optional[str]:
        if not v or has.translation(v):
            return v
        raise ValueError(f"no translation exists with msgid: {v}")

    @field_validator("slug")
    def translation_exists_cond(cls: ConditionModel, v: str) -> str:
        if has.translation(v):
            return v
        raise ValueError(f"no translation exists with msgid: {v}")

    @field_validator("animation")
    def animation_exists(
        cls: ConditionModel, v: Optional[str]
    ) -> Optional[str]:
        file: str = f"animations/technique/{v}_00.png"
        if not v or has.file(file):
            return v
        raise ValueError(f"the animation {v} doesn't exist in the db")

    @field_validator("repl_tech", "repl_item")
    def status_exists(cls: ConditionModel, v: Optional[str]) -> Optional[str]:
        if not v or has.db_entry("condition", v):
            return v
        raise ValueError(f"the status {v} doesn't exist in the db")


class PartyMemberModel(BaseModel):
    slug: str = Field(..., description="Slug of the monster")
    level: int = Field(..., description="Level of the monster")
    money_mod: int = Field(
        ..., description="Modifier for money this monster gives"
    )
    exp_req_mod: int = Field(..., description="Experience required modifier")
    gender: GenderType = Field(..., description="Gender of the monster")

    @field_validator("slug")
    def monster_exists(cls: PartyMemberModel, v: str) -> str:
        if has.db_entry("monster", v):
            return v
        raise ValueError(f"the monster {v} doesn't exist in the db")


class BagItemModel(BaseModel):
    slug: str = Field(..., description="Slug of the item")
    quantity: int = Field(..., description="Quantity of the item")

    @field_validator("slug")
    def item_exists(cls: BagItemModel, v: str) -> str:
        if has.db_entry("item", v):
            return v
        raise ValueError(f"the item {v} doesn't exist in the db")


class NpcTemplateModel(BaseModel):
    sprite_name: str = Field(
        ..., description="Name of the overworld sprite filename"
    )
    combat_front: str = Field(
        ..., description="Name of the battle front sprite filename"
    )
    slug: str = Field(
        ..., description="Name of the battle back sprite filename"
    )

    @field_validator("combat_front")
    def combat_file_exists(cls: NpcTemplateModel, v: str) -> str:
        file: str = f"gfx/sprites/player/{v}.png"
        if has.file(file):
            return v
        raise ValueError(f"{file} doesn't exist in the db")

    @field_validator("sprite_name")
    def sprite_exists(cls: NpcTemplateModel, v: str) -> str:
        sprite: str = f"sprites/{v}_front.png"
        sprite_obj: str = f"sprites_obj/{v}.png"
        if has.file(sprite) or has.file(sprite_obj):
            return v
        raise ValueError(f"the sprite {v} doesn't exist in the db")

    @field_validator("slug")
    def template_exists(cls: NpcTemplateModel, v: str) -> str:
        if has.db_entry("template", v):
            return v
        raise ValueError(f"the template {v} doesn't exist in the db")


class NpcModel(BaseModel):
    slug: str = Field(..., description="Slug of the name of the NPC")
    forfeit: bool = Field(True, description="Whether you can forfeit or not")
    template: Sequence[NpcTemplateModel] = Field(
        [], description="List of templates"
    )
    monsters: Sequence[PartyMemberModel] = Field(
        [], description="List of monsters in the NPCs party"
    )
    items: Sequence[BagItemModel] = Field(
        [], description="List of items in the NPCs bag"
    )


class BattleGraphicsModel(BaseModel):
    island_back: str = Field(..., description="Sprite used for back combat")
    island_front: str = Field(..., description="Sprite used for front combat")
    background: str = Field(..., description="Sprite used for background")

    # Validate resources that should exist
    @field_validator("island_back", "island_front", "background")
    def file_exists(cls: BattleGraphicsModel, v: str) -> str:
        file: str = f"gfx/ui/combat/{v}"
        if has.file(file):
            return v
        raise ValueError(f"no resource exists with path: {file}")


class EnvironmentModel(BaseModel):
    slug: str = Field(..., description="Slug of the name of the environment")
    battle_music: str = Field(
        ..., description="Filename of the music to use for this environment"
    )
    battle_graphics: BattleGraphicsModel


class EncounterItemModel(BaseModel):
    monster: str = Field(..., description="Monster slug for this encounter")
    encounter_rate: float = Field(..., description="Rate of this encounter")
    level_range: Sequence[int] = Field(
        ..., description="Level range to encounter"
    )
    daytime: bool = Field(
        True, description="Options: day (true), night (false)"
    )
    exp_req_mod: int = Field(1, description="Exp modifier wild monster")

    @field_validator("monster")
    def monster_exists(cls: EncounterItemModel, v: str) -> str:
        if has.db_entry("monster", v):
            return v
        raise ValueError(f"the monster {v} doesn't exist in the db")


class EncounterModel(BaseModel):
    slug: str = Field(
        ..., description="Slug to uniquely identify this encounter"
    )
    monsters: Sequence[EncounterItemModel] = Field(
        [], description="Monsters encounterable"
    )


class ElementItemModel(BaseModel):
    against: ElementType = Field(..., description="Name of the type")
    multiplier: float = Field(1.0, description="Multiplier against the type")


class ElementModel(BaseModel):
    slug: ElementType = Field(
        ..., description="Slug uniquely identifying the type"
    )
    icon: str = Field(..., description="The icon to use for the type")
    types: Sequence[ElementItemModel]

    @field_validator("slug")
    def translation_exists_element(
        cls: ElementModel, v: ElementType
    ) -> ElementType:
        if has.translation(v):
            return v
        raise ValueError(f"no translation exists with msgid: {v}")

    @field_validator("icon")
    def file_exists(cls: ElementModel, v: str) -> str:
        if has.file(v):
            return v
        raise ValueError(f"the icon {v} doesn't exist in the db")


class EconomyItemModel(BaseModel):
    item_name: str = Field(..., description="Name of the item")
    price: int = Field(0, description="Price of the item")
    cost: int = Field(0, description="Cost of the item")
    inventory: int = Field(-1, description="Quantity of the item")
    variable: Optional[str] = Field(None, description="Variable of the item")

    @field_validator("item_name")
    def item_exists(cls: EconomyItemModel, v: str) -> str:
        if has.db_entry("item", v):
            return v
        raise ValueError(f"the item {v} doesn't exist in the db")


class EconomyModel(BaseModel):
    slug: str = Field(..., description="Slug uniquely identifying the economy")
    items: Sequence[EconomyItemModel]


class TemplateModel(BaseModel):
    slug: str = Field(
        ..., description="Slug uniquely identifying the template"
    )
    double: bool = Field(False, description="Whether triggers 2vs2 or not")


class MusicModel(BaseModel):
    slug: str = Field(..., description="Unique slug for the music")
    file: str = Field(..., description="File for the music")


class SoundModel(BaseModel):
    slug: str = Field(..., description="Unique slug for the sound")
    file: str = Field(..., description="File for the sound")


TableName = Literal[
    "economy",
    "element",
    "shape",
    "template",
    "encounter",
    "environment",
    "item",
    "monster",
    "music",
    "npc",
    "sounds",
    "condition",
    "technique",
]

DataModel = Union[
    EconomyModel,
    ElementModel,
    ShapeModel,
    TemplateModel,
    EncounterModel,
    EnvironmentModel,
    ItemModel,
    MonsterModel,
    MusicModel,
    NpcModel,
    SoundModel,
    ConditionModel,
    TechniqueModel,
]


def process_targets(json_targets: Target) -> Sequence[str]:
    """Return values in order of preference for targeting things.

    example: ["own monster", "enemy monster"]

    Parameters:
        json_targets: Dictionary of targets.

    Returns:
        Order of preference for targets.

    """
    return list(
        map(
            itemgetter(0),
            filter(
                itemgetter(1),
                sorted(
                    json_targets.items(),
                    key=itemgetter(1),
                    reverse=True,
                ),
            ),
        )
    )


class JSONDatabase:
    """
    Handles connecting to the game database for resources.

    Examples of such resources include monsters, stats, etc.

    """

    def __init__(self, dir: str = "all") -> None:
        self._tables: list[TableName] = [
            "item",
            "monster",
            "npc",
            "condition",
            "technique",
            "encounter",
            "environment",
            "sounds",
            "music",
            "economy",
            "element",
            "shape",
            "template",
        ]
        self.preloaded: dict[TableName, dict[str, Any]] = {}
        self.database: dict[TableName, dict[str, Any]] = {}
        self.path = ""
        for table in self._tables:
            self.preloaded[table] = {}
            self.database[table] = {}

        # self.load(dir)

    def preload(
        self, directory: Union[TableName, Literal["all"]] = "all"
    ) -> None:
        """
        Loads all data from JSON files located under our data path as an
        untyped preloaded dictionary.

        Parameters:
            directory: The directory under mods/tuxemon/db/ to load. Defaults
                to "all".

        """
        self.path = prepare.fetch("db")
        if directory == "all":
            for table in self._tables:
                self.load_json(table)
        else:
            self.load_json(directory)

    def load(
        self,
        directory: Union[TableName, Literal["all"]] = "all",
        validate: bool = False,
    ) -> None:
        """
        Loads all data from JSON files located under our data path.

        Parameters:
            directory: The directory under mods/tuxemon/db/ to load. Defaults
                to "all".
            validate: Whether or not we should raise an exception if validation
                fails

        """
        self.preload(directory)
        for table, entries in self.preloaded.items():
            for slug, item in entries.items():
                self.load_model(item, table, validate)
        self.preloaded.clear()

    def load_json(self, directory: TableName, validate: bool = False) -> None:
        """
        Loads all JSON items under a specified path.

        Parameters:
            directory: The directory under mods/tuxemon/db/ to look in.
            validate: Whether or not we should raise an exception if validation
                fails

        """
        for json_item in os.listdir(os.path.join(self.path, directory)):
            # Only load .json files.
            if not json_item.endswith(".json"):
                continue

            # Load our json as a dictionary.
            with open(os.path.join(self.path, directory, json_item)) as fp:
                try:
                    item = json.load(fp)
                except ValueError:
                    logger.error("invalid JSON " + json_item)
                    raise

            if type(item) is list:
                for sub in item:
                    self.load_dict(sub, directory)
            else:
                self.load_dict(item, directory)

    def load_dict(self, item: Mapping[str, Any], table: TableName) -> None:
        """
        Loads a single json object and adds it to the appropriate preload db
        table.

        Parameters:
            item: The json object to load in.
            table: The db table to load the object into.

        """
        if item["slug"] in self.preloaded[table]:
            logger.warning(
                "Error: Item with slug %s was already loaded.",
                item,
            )
            return
        self.preloaded[table][item["slug"]] = item

    def load_model(
        self, item: Mapping[str, Any], table: TableName, validate: bool = False
    ) -> None:
        """
        Loads a single json object, casts it to the appropriate data model,
        and adds it to the appropriate db table.

        Parameters:
            item: The json object to load in.
            table: The db table to load the object into.
            validate: Whether or not we should raise an exception if validation
                fails

        """
        if item["slug"] in self.database[table]:
            logger.warning(
                "Error: Item with slug %s was already loaded.",
                item,
            )
            return

        try:
            if table == "economy":
                economy = EconomyModel(**item)
                self.database[table][economy.slug] = economy
            elif table == "element":
                element = ElementModel(**item)
                self.database[table][element.slug] = element
            elif table == "shape":
                shape = ShapeModel(**item)
                self.database[table][shape.slug] = shape
            elif table == "template":
                template = TemplateModel(**item)
                self.database[table][template.slug] = template
            elif table == "encounter":
                encounter = EncounterModel(**item)
                self.database[table][encounter.slug] = encounter
            elif table == "environment":
                env = EnvironmentModel(**item)
                self.database[table][env.slug] = env
            elif table == "item":
                itm = ItemModel(**item)
                self.database[table][itm.slug] = itm
            elif table == "monster":
                mon = MonsterModel(**item)
                self.database[table][mon.slug] = mon
            elif table == "music":
                music = MusicModel(**item)
                self.database[table][music.slug] = music
            elif table == "npc":
                npc = NpcModel(**item)
                self.database[table][npc.slug] = npc
            elif table == "sounds":
                sfx = SoundModel(**item)
                self.database[table][sfx.slug] = sfx
            elif table == "condition":
                cond = ConditionModel(**item)
                self.database[table][cond.slug] = cond
            elif table == "technique":
                teq = TechniqueModel(**item)
                self.database[table][teq.slug] = teq
            else:
                raise ValueError(f"Unexpected {table =}")
        except (ValidationError, ValueError) as e:
            logger.error(f"validation failed for '{item['slug']}': {e}")
            if validate:
                raise e

    @overload
    def lookup(self, slug: str) -> MonsterModel:
        pass

    @overload
    def lookup(self, slug: str, table: Literal["monster"]) -> MonsterModel:
        pass

    @overload
    def lookup(self, slug: str, table: Literal["condition"]) -> ConditionModel:
        pass

    @overload
    def lookup(self, slug: str, table: Literal["technique"]) -> TechniqueModel:
        pass

    @overload
    def lookup(self, slug: str, table: Literal["item"]) -> ItemModel:
        pass

    @overload
    def lookup(self, slug: str, table: Literal["npc"]) -> NpcModel:
        pass

    @overload
    def lookup(self, slug: str, table: Literal["encounter"]) -> EncounterModel:
        pass

    @overload
    def lookup(self, slug: str, table: Literal["economy"]) -> EconomyModel:
        pass

    @overload
    def lookup(self, slug: str, table: Literal["element"]) -> ElementModel:
        pass

    @overload
    def lookup(self, slug: str, table: Literal["shape"]) -> ShapeModel:
        pass

    @overload
    def lookup(self, slug: str, table: Literal["template"]) -> TemplateModel:
        pass

    @overload
    def lookup(
        self,
        slug: str,
        table: Literal["music"],
    ) -> MusicModel:
        pass

    @overload
    def lookup(
        self,
        slug: str,
        table: Literal["sounds"],
    ) -> SoundModel:
        pass

    @overload
    def lookup(
        self,
        slug: str,
        table: Literal["environment"],
    ) -> EnvironmentModel:
        pass

    def lookup(self, slug: str, table: TableName) -> DataModel:
        """
        Looks up a monster, technique, item, npc, etc based on slug.

        Parameters:
            slug: The slug of the monster, technique, item, or npc.  A short
                English identifier.
            table: Which index to do the search in.

        Returns:
            A pydantic.BaseModel from the resulting lookup.

        """
        table_entry = self.database[table]
        if not table_entry:
            logger.exception(f"{table} table wasn't loaded")
            sys.exit()
        if slug not in table_entry:
            self.log_missing_entry_and_exit(table, slug)
        else:
            return table_entry[slug]

    def lookup_file(self, table: TableName, slug: str) -> str:
        """
        Does a lookup with the given slug in the given table.

        It expects a dictionary with two keys, 'slug' and 'file'.

        Parameters:
            slug: The slug of the file record.
            table: The table to do the lookup in, such as "sounds" or "music".

        Returns:
            The 'file' property of the resulting dictionary OR the slug if it
            doesn't exist.

        """

        filename = self.database[table][slug].file or slug
        if filename == slug:
            logger.debug(
                f"Could not find a file record for slug {slug}, did you remember to create a database record?"
            )

        return filename

    def has_entry(self, slug: str, table: TableName) -> bool:
        table_entry = self.database[table]
        if not table_entry:
            logger.exception(f"{table} table wasn't loaded")
            sys.exit()
        return slug in table_entry

    def log_missing_entry_and_exit(
        self,
        table: Literal[
            "economy",
            "element",
            "shape",
            "template",
            "encounter",
            "environment",
            "item",
            "monster",
            "music",
            "npc",
            "sounds",
            "condition",
            "technique",
        ],
        slug: str,
    ) -> None:
        options = difflib.get_close_matches(slug, self.database[table].keys())
        options = [repr(s) for s in options]
        if len(options) >= 2:
            options_string = ", ".join(
                (*options[:-2], options[-2] + " or " + options[-1])
            )
            hint = f"Did you mean {options_string}?"
        elif len(options) == 1:
            options_string = options[0]
            hint = f"Did you mean {options_string}?"
        else:
            hint = "No similar slugs. Are you sure it's in the DB?"
        logger.exception(f"Lookup failed for unknown {table} '{slug}'. {hint}")
        sys.exit()


class Validator:
    """
    Helper class for validating resources exist.

    """

    def __init__(self) -> None:
        self.db = JSONDatabase()
        self.db.preload()

    def translation(self, msgid: str) -> bool:
        """
        Check to see if a translation exists for the given slug

        Parameters:
            msgid: The slug of the text to translate. A short English
                identifier.

        Returns:
            True if translation exists

        """
        return T.translate(msgid) != msgid

    def file(self, file: str) -> bool:
        """
        Check to see if a given file exists

        Parameters:
            file: The file path relative to a mod directory

        Returns:
            True if file exists

        """

        try:
            path = prepare.fetch(file)
            return os.path.exists(path)
        except OSError:
            return False

    def db_entry(self, table: TableName, slug: str) -> bool:
        """
        Check to see if the given slug exists in the database for the given
        table.

        Parameters:
            slug: The slug of the monster, technique, item, or npc.  A short
                English identifier.
            table: Which index to do the search in. Can be: "monster",
                "item", "npc", or "technique".

        Returns:
            True if entry exists

        """

        if slug in self.db.preloaded[table]:
            return True
        return False


# Validator container
has = Validator()

# Global database container
db = JSONDatabase()<|MERGE_RESOLUTION|>--- conflicted
+++ resolved
@@ -483,15 +483,12 @@
             return v
         raise ValueError(f"The weight or height cannot be {v}. Use 0.1!")
 
-<<<<<<< HEAD
     @field_validator("catch_rate")
     def check_catch_rate(cls: MonsterModel, v: float) -> float:
         if 0 <= v <= 100:
             return v
         raise ValueError(f"the catch rate is between 0 and 100 ({v})")
 
-=======
->>>>>>> e0486003
 
 class StatModel(BaseModel):
     value: float = Field(0.0, description="The value of the stat")

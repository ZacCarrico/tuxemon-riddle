# SPDX-License-Identifier: GPL-3.0
# Copyright (c) 2014-2025 William Edwards <shadowapex@gmail.com>, Benjamin Bean <superman2k5@gmail.com>
from __future__ import annotations

import difflib
import json
import logging
import os
from collections.abc import Mapping, Sequence
from dataclasses import dataclass
from enum import Enum
from typing import Annotated, Any, Literal, Optional, Union, overload

import yaml
from PIL import Image
from pydantic import (
    BaseModel,
    ConfigDict,
    Field,
    ValidationError,
    ValidationInfo,
    field_validator,
)

from tuxemon import prepare
from tuxemon.constants.paths import mods_folder
from tuxemon.locale import T

logger = logging.getLogger(__name__)

# Load the default translator for data validation
T.collect_languages(False)
T.load_translator()

SurfaceKeys = prepare.SURFACE_KEYS


class Direction(str, Enum):
    up = "up"
    down = "down"
    left = "left"
    right = "right"


class Orientation(str, Enum):
    horizontal = "horizontal"
    vertical = "vertical"


# ItemSort defines the sort of item an item is.
class ItemSort(str, Enum):
    potion = "potion"
    utility = "utility"
    quest = "quest"


class PlagueType(str, Enum):
    inoculated = "inoculated"
    infected = "infected"


class GenderType(str, Enum):
    neuter = "neuter"
    male = "male"
    female = "female"


class SkinSprite(str, Enum):
    light = "light"
    tanned = "tanned"
    dark = "dark"
    albino = "albino"
    orc = "orc"


class ItemCategory(str, Enum):
    none = "none"
    badge = "badge"
    elements = "elements"
    fossil = "fossil"
    morph = "morph"
    potion = "potion"
    technique = "technique"
    phone = "phone"
    fish = "fish"
    destroy = "destroy"
    capture = "capture"
    stats = "stats"


class OutputBattle(str, Enum):
    won = "won"
    lost = "lost"
    draw = "draw"


class SeenStatus(str, Enum):
    unseen = "unseen"
    seen = "seen"
    caught = "caught"


class MapType(str, Enum):
    notype = "notype"
    town = "town"
    route = "route"
    clinic = "clinic"
    shop = "shop"
    dungeon = "dungeon"


class StatType(str, Enum):
    armour = "armour"
    dodge = "dodge"
    hp = "hp"
    melee = "melee"
    ranged = "ranged"
    speed = "speed"


class EvolutionStage(str, Enum):
    standalone = "standalone"
    basic = "basic"
    stage1 = "stage1"
    stage2 = "stage2"


class MissionStatus(str, Enum):
    pending = "pending"
    completed = "completed"
    failed = "failed"


class EntityFacing(str, Enum):
    front = "front"
    back = "back"
    left = "left"
    right = "right"


class MusicStatus(str, Enum):
    playing = "playing"
    paused = "paused"
    stopped = "stopped"


class Comparison(str, Enum):
    less_than = "less_than"
    less_or_equal = "less_or_equal"
    greater_than = "greater_than"
    greater_or_equal = "greater_or_equal"
    equals = "equals"
    not_equals = "not_equals"


class TargetType(str, Enum):
    enemy_monster = "enemy_monster"
    own_monster = "own_monster"
    enemy_team = "enemy_team"
    own_team = "own_team"
    enemy_trainer = "enemy_trainer"
    own_trainer = "own_trainer"


# TODO: Automatically generate state enum through discovery
State = Enum(
    "State",
    {
        "MainCombatMenuState": "MainCombatMenuState",
        "MainParkMenuState": "MainParkMenuState",
        "WorldState": "WorldState",
        "None": "",
    },
)


class CommonCondition(BaseModel):
    type: str = Field(..., description="The name of the condition")
    parameters: Sequence[str] = Field(
        [], description="The parameters that must be met"
    )
    operator: str = Field(..., description="The operator 'is' or 'not'.")

    @field_validator("operator")
    def operator_must_be_is_or_not(cls: CommonCondition, v: str) -> str:
        if v not in ["is", "not"]:
            raise ValueError('operator must be either "is" or "not"')
        return v


class CommonEffect(BaseModel):
    type: str = Field(..., description="The name of the condition")
    parameters: Sequence[str] = Field(
        [], description="The parameters that must be met"
    )


class ItemBehaviors(BaseModel):
    consumable: bool = Field(
        True, description="Whether or not this item is consumable."
    )
    visible: bool = Field(
        True, description="Whether or not this item is visible."
    )
    requires_monster_menu: bool = Field(
        True, description="Whether the monster menu is required to be open."
    )
    show_dialog_on_failure: bool = Field(
        True, description="Whether to show a dialogue after a failed use."
    )
    show_dialog_on_success: bool = Field(
        True, description="Whether to show a dialogue after a successful use."
    )
    throwable: bool = Field(
        False, description="Whether or not this item is throwable."
    )


class WorldMenuEntry(BaseModel):
    position: int
    label_key: str
    state: str


class ItemModel(BaseModel):
    model_config = ConfigDict(title="Item")
    slug: str = Field(..., description="The slug of the item")
    use_item: str = Field(
        ...,
        description="Slug to determine which text is displayed when this item is used",
    )
    use_success: str = Field(
        "generic_success",
        description="Slug to determine which text is displayed when this item is used successfully",
    )
    use_failure: str = Field(
        "generic_failure",
        description="Slug to determine which text is displayed when this item failed to be used",
    )
    sort: ItemSort = Field(..., description="The kind of item this is.")
    sprite: str = Field(..., description="The sprite to use")
    category: ItemCategory = Field(
        ..., description="The category of item this is"
    )
    usable_in: Sequence[State] = Field(
        ..., description="State(s) where this item can be used."
    )
    behaviors: ItemBehaviors
    conditions: Sequence[CommonCondition] = Field(
        [], description="Conditions that must be met"
    )
    effects: Sequence[CommonEffect] = Field(
        ..., description="Effects this item will have"
    )
    flip_axes: Literal["", "x", "y", "xy"] = Field(
        "",
        description="Axes along which item animation should be flipped",
    )
    animation: Optional[str] = Field(
        None, description="Animation to play for this item"
    )
    world_menu: Optional[WorldMenuEntry] = Field(
        None,
        description="Item adds to World Menu a button (position, label -inside the PO -,state, eg. 3:nu_phone:PhoneState)",
    )
    cost: Optional[int] = Field(
        None,
        description="The standard cost of the item.",
        gt=0,
    )
    modifiers: list[Modifier] = Field(..., description="Various modifiers")

    # Validate fields that refer to translated text
    @field_validator("use_item", "use_success", "use_failure")
    def translation_exists(cls: ItemModel, v: str) -> str:
        if has.translation(v):
            return v
        raise ValueError(f"no translation exists with msgid: {v}")

    @field_validator("slug")
    def translation_exists_item(cls: ItemModel, v: str) -> str:
        if has.translation(v):
            return v
        raise ValueError(f"no translation exists with msgid: {v}")

    # Validate resources that should exist
    @field_validator("sprite")
    def file_exists(cls: ItemModel, v: str) -> str:
        if has.file(v) and has.size(v, prepare.ITEM_SIZE):
            return v
        raise ValueError(f"the sprite {v} doesn't exist in the db")

    @field_validator("animation")
    def animation_exists(cls: ItemModel, v: Optional[str]) -> Optional[str]:
        file: str = f"animations/item/{v}_00.png"
        if (
            not v
            or has.db_entry("animation", v)
            and has.size(file, prepare.NATIVE_RESOLUTION)
        ):
            return v
        raise ValueError(f"the animation {v} doesn't exist in the db")


class ShapeModel(BaseModel):
    slug: str = Field(..., description="Slug of the shape")
    armour: int = Field(..., description="Armour value")
    dodge: int = Field(..., description="Dodge value")
    hp: int = Field(..., description="HP value")
    melee: int = Field(..., description="Melee value")
    ranged: int = Field(..., description="Ranged value")
    speed: int = Field(..., description="Speed value")

    @field_validator("slug")
    def translation_exists_shape(cls: ShapeModel, v: str) -> str:
        if has.translation(v):
            return v
        raise ValueError(f"no translation exists with msgid: {v}")


class MonsterMovesetItemModel(BaseModel):
    level_learned: int = Field(
        ..., description="Monster level in which this moveset is learned", gt=0
    )
    technique: str = Field(
        ...,
        description="Name of the technique for this moveset item",
        json_schema_extra={"unique": True},
    )

    @field_validator("technique")
    def technique_exists(cls: MonsterMovesetItemModel, v: str) -> str:
        if has.db_entry("technique", v):
            return v
        raise ValueError(f"the technique {v} doesn't exist in the db")


class MonsterHistoryItemModel(BaseModel):
    mon_slug: str = Field(..., description="The monster in the evolution path")
    evo_stage: EvolutionStage = Field(
        ..., description="The evolution stage of the monster"
    )

    @field_validator("mon_slug")
    def monster_exists(cls: MonsterHistoryItemModel, v: str) -> str:
        if has.db_entry("monster", v):
            return v
        raise ValueError(f"the monster {v} doesn't exist in the db")


class MonsterEvolutionItemModel(BaseModel):
    monster_slug: str = Field(
        ..., description="The monster slug that this evolution item applies to"
    )
    # optional fields
    at_level: Optional[int] = Field(
        None,
        description="The level at which the monster evolves.",
        ge=0,
    )
    element: Optional[str] = Field(
        None,
        description="The element type that the monster must match to evolve.",
    )
    gender: Optional[GenderType] = Field(
        None,
        description="The required gender of the monster for evolution.",
    )
    item: Optional[str] = Field(
        None,
        description="The item that the monster must have to evolve.",
    )
    inside: Optional[bool] = Field(
        None,
        description="Whether the monster must be inside to evolve.",
    )
    traded: Optional[bool] = Field(
        None,
        description="Whether the monster must have been traded to evolve.",
    )
    variables: Sequence[dict[str, str]] = Field(
        [],
        description="The game variables that must exist and match a specific value for the monster to evolve.",
        min_length=1,
    )
    stats: Optional[str] = Field(
        None,
        description="The statistic comparison required for the monster to evolve (e.g., greater_than, less_than, etc.).",
    )
    steps: Optional[int] = Field(
        None,
        description="The minimum number of steps the monster must have walked to evolve.",
    )
    tech: Optional[str] = Field(
        None,
        description="The technique that a monster in the party must have for the evolution to occur.",
    )
    moves: Sequence[str] = Field(
        [],
        description="The techniques that the monster must have learned for the evolution to occur.",
        min_length=1,
        max_length=prepare.MAX_MOVES,
    )
    bond: Optional[str] = Field(
        None,
        description="The bond value comparison required for the monster to evolve (e.g., greater_than, less_than, etc.).",
    )
    party: Sequence[str] = Field(
        [],
        description="The slug of the monsters that must be in the party for the evolution to occur.",
        min_length=1,
        max_length=prepare.PARTY_LIMIT - 1,
    )
    taste_cold: Optional[str] = Field(
        None,
        description="The required taste cold value for the monster to evolve.",
    )
    taste_warm: Optional[str] = Field(
        None,
        description="The required taste warm value for the monster to evolve.",
    )

    @field_validator("moves")
    def move_exists(
        cls: MonsterEvolutionItemModel, v: Sequence[str]
    ) -> Sequence[str]:
        if v:
            for element in v:
                if not has.db_entry("technique", element):
                    raise ValueError(
                        f"A technique {element} doesn't exist in the db"
                    )
        return v

    @field_validator("tech")
    def technique_exists(
        cls: MonsterEvolutionItemModel, v: Optional[str]
    ) -> Optional[str]:
        if not v or has.db_entry("technique", v):
            return v
        raise ValueError(f"the technique {v} doesn't exist in the db")

    @field_validator("taste_cold", "taste_warm")
    def taste_exists(
        cls: MonsterEvolutionItemModel, v: Optional[str]
    ) -> Optional[str]:
        if not v or has.db_entry("taste", v):
            return v
        raise ValueError(f"the taste {v} doesn't exist in the db")

    @field_validator("element")
    def element_exists(
        cls: MonsterEvolutionItemModel, v: Optional[str]
    ) -> Optional[str]:
        if not v or has.db_entry("element", v):
            return v
        raise ValueError(f"the element {v} doesn't exist in the db")

    @field_validator("monster_slug")
    def monster_exists(cls: MonsterEvolutionItemModel, v: str) -> str:
        if has.db_entry("monster", v):
            return v
        raise ValueError(f"the monster {v} doesn't exist in the db")

    @field_validator("party")
    def party_exists(
        cls: MonsterEvolutionItemModel, v: Sequence[str]
    ) -> Sequence[str]:
        if v:
            for element in v:
                if not has.db_entry("monster", element):
                    raise ValueError(
                        f"A monster {element} doesn't exist in the db"
                    )
        return v

    @field_validator("item")
    def item_exists(
        cls: MonsterEvolutionItemModel, v: Optional[str]
    ) -> Optional[str]:
        if not v or has.db_entry("item", v):
            return v
        raise ValueError(f"the item {v} doesn't exist in the db")

    @field_validator("stats")
    def stats_exists(
        cls: MonsterEvolutionItemModel, v: Optional[str]
    ) -> Optional[str]:
        stats = list(StatType)
        comparison = list(Comparison)
        param = v.split(":") if v else []
        if not v or len(param) == 3:
            if param[1] not in comparison:
                raise ValueError(
                    f"the comparison {param[1]} doesn't exist among {comparison}"
                )
            if param[0] not in stats:
                raise ValueError(
                    f"the stat {param[0]} doesn't exist among {stats}"
                )
            if param[2] not in stats:
                raise ValueError(
                    f"the stat {param[2]} doesn't exist among {stats}"
                )
            return v
        raise ValueError(f"the stats {v} isn't formatted correctly")

    @field_validator("bond")
    def bond_exists(
        cls: MonsterEvolutionItemModel, v: Optional[str]
    ) -> Optional[str]:
        comparison = list(Comparison)
        param = v.split(":") if v else []
        if not v or len(param) == 2:
            if param[0] not in comparison:
                raise ValueError(
                    f"the comparison {param[0]} doesn't exist among {comparison}"
                )
            if not param[1].isdigit():
                raise ValueError(f"{param[1]} isn't a number (int)")
            lower, upper = prepare.BOND_RANGE
            if int(param[1]) < lower or int(param[1]) > upper:
                raise ValueError(
                    f"the bond is between {lower} and {upper} ({v})"
                )
            return v
        raise ValueError(f"the stats {v} isn't formatted correctly")


class MonsterFlairItemModel(BaseModel):
    category: str = Field(..., description="The category of this flair item")
    names: Sequence[str] = Field(..., description="The names")


class MonsterSpritesModel(BaseModel):
    battle1: str = Field(..., description="The battle1 sprite")
    battle2: str = Field(..., description="The battle2 sprite")
    menu1: str = Field(..., description="The menu1 sprite")
    menu2: str = Field(..., description="The menu2 sprite")

    # Validate resources that should exist
    @field_validator("battle1", "battle2")
    def battle_exists(cls: MonsterSpritesModel, v: str) -> str:
        if has.file(f"{v}.png") and has.size(f"{v}.png", prepare.MONSTER_SIZE):
            return v
        raise ValueError(f"no resource exists with path: {v}")

    @field_validator("menu1", "menu2")
    def menu_exists(cls: MonsterSpritesModel, v: str) -> str:
        if has.file(f"{v}.png") and has.size(
            f"{v}.png", prepare.MONSTER_SIZE_MENU
        ):
            return v
        raise ValueError(f"no resource exists with path: {v}")


class MonsterSoundsModel(BaseModel):
    combat_call: str = Field(
        ..., description="The sound used when entering combat"
    )
    faint_call: str = Field(
        ..., description="The sound used when the monster faints"
    )

    @field_validator("combat_call")
    def combat_call_exists(cls: MonsterSoundsModel, v: str) -> str:
        if has.db_entry("sounds", v):
            return v
        raise ValueError(f"the sound {v} doesn't exist in the db")

    @field_validator("faint_call")
    def faint_call_exists(cls: MonsterSoundsModel, v: str) -> str:
        if has.db_entry("sounds", v):
            return v
        raise ValueError(f"the sound {v} doesn't exist in the db")


# Validate assignment allows us to assign a default inside a validator
class MonsterModel(BaseModel, validate_assignment=True):
    slug: str = Field(..., description="The slug of the monster")
    category: str = Field(..., description="The category of monster")
    txmn_id: int = Field(..., description="The id of the monster")
    height: float = Field(..., description="The height of the monster", gt=0.0)
    weight: float = Field(..., description="The weight of the monster", gt=0.0)
    stage: EvolutionStage = Field(
        ..., description="The evolution stage of the monster"
    )
    randomly: bool = Field(
        True,
        description="Whether or not this monster will be picked by random",
    )

    # Optional fields
    sprites: Annotated[
        Optional[MonsterSpritesModel], Field(validate_default=True)
    ] = None
    terrains: Sequence[str] = Field(
        ..., description="The terrains of the monster"
    )
    types: Sequence[str] = Field([], description="The type(s) of this monster")
    shape: str = Field(..., description="The shape of the monster")
    tags: Sequence[str] = Field(..., description="The tags of the monster")
    catch_rate: float = Field(
        ...,
        description="The catch rate of the monster",
        ge=prepare.CATCH_RATE_RANGE[0],
        le=prepare.CATCH_RATE_RANGE[1],
    )
    possible_genders: Sequence[GenderType] = Field(
        [], description="Valid genders for the monster"
    )
    lower_catch_resistance: float = Field(
        ...,
        description="The lower catch resistance of the monster",
        ge=prepare.CATCH_RESISTANCE_RANGE[0],
        le=prepare.CATCH_RESISTANCE_RANGE[1],
    )
    upper_catch_resistance: float = Field(
        ...,
        description="The upper catch resistance of the monster",
        ge=prepare.CATCH_RESISTANCE_RANGE[0],
        le=prepare.CATCH_RESISTANCE_RANGE[1],
    )
    moveset: Sequence[MonsterMovesetItemModel] = Field(
        [], description="The moveset of this monster", min_length=1
    )
    history: Sequence[MonsterHistoryItemModel] = Field(
        [], description="The evolution history of this monster"
    )
    evolutions: Sequence[MonsterEvolutionItemModel] = Field(
        [], description="The evolutions this monster has"
    )
    flairs: Sequence[MonsterFlairItemModel] = Field(
        [], description="The flairs this monster has"
    )
    sounds: Optional[MonsterSoundsModel] = Field(
        None,
        description="The sounds this monster has",
    )

    # Set the default sprites based on slug. Specifying 'always' is needed
    # because by default pydantic doesn't validate null fields.
    @field_validator("sprites")
    def set_default_sprites(
        cls: MonsterModel, v: str, info: ValidationInfo
    ) -> Union[str, MonsterSpritesModel]:
        slug = info.data.get("slug")
        default = MonsterSpritesModel(
            battle1=f"gfx/sprites/battle/{slug}-front",
            battle2=f"gfx/sprites/battle/{slug}-back",
            menu1=f"gfx/sprites/battle/{slug}-menu01",
            menu2=f"gfx/sprites/battle/{slug}-menu02",
        )
        return v or default

    @field_validator("category")
    def translation_exists_category(cls: MonsterModel, v: str) -> str:
        if has.translation(f"cat_{v}"):
            return v
        raise ValueError(f"no translation exists with msgid: {v}")

    @field_validator("types")
    def element_exists(
        cls: MonsterModel, elements: Sequence[str]
    ) -> Sequence[str]:
        if not elements:
            return elements

        invalid_elements = [
            element
            for element in elements
            if not has.db_entry("element", element)
        ]
        if invalid_elements:
            raise ValueError(
                f"elements {', '.join(invalid_elements)} don't exist in the db"
            )

        return elements

    @field_validator("shape")
    def shape_exists(cls: MonsterModel, v: str) -> str:
        if has.db_entry("shape", v):
            return v
        raise ValueError(f"the shape {v} doesn't exist in the db")


class StatModel(BaseModel):
    value: float = Field(
        0.0, description="The value of the stat", ge=0.0, le=2.0
    )
    max_deviation: int = Field(
        0, description="The maximum deviation of the stat"
    )
    operation: str = Field(
        "+", description="The operation to be done to the stat"
    )
    overridetofull: bool = Field(
        False, description="Whether or not to override to full"
    )


class Range(str, Enum):
    special = "special"
    melee = "melee"
    ranged = "ranged"
    touch = "touch"
    reach = "reach"
    reliable = "reliable"


class TechCategory(str, Enum):
    animal = "animal"
    simple = "simple"
    basic = "basic"
    exotic = "exotic"
    reserved = "reserved"
    powerful = "powerful"
    condition_imposer = "condition_imposer"
    notype = "notype"


class Modifier(BaseModel):
    attribute: str = Field(
        ..., description="Attribute being modified (type, etc.)"
    )
    values: Sequence[str] = Field(
        [],
        description="Values associated with the modification (eg. fire, etc.)",
    )
    multiplier: float = Field(1.0, description="Multiplier", ge=0.0, le=2.0)


class TechSort(str, Enum):
    damage = "damage"
    meta = "meta"


class CategoryStatus(str, Enum):
    negative = "negative"
    positive = "positive"
    neutral = "neutral"


class ResponseStatus(str, Enum):
    replaced = "replaced"
    removed = "removed"


class TargetModel(BaseModel):
    enemy_monster: bool = Field(
        ..., description="Whether the enemy monster is the target."
    )
    enemy_team: bool = Field(
        ..., description="Whether the enemy team is the target."
    )
    enemy_trainer: bool = Field(
        ..., description="Whether the enemy trainer is the target."
    )
    own_monster: bool = Field(
        ..., description="Whether the own monster is the target."
    )
    own_team: bool = Field(
        ..., description="Whether the own team is the target."
    )
    own_trainer: bool = Field(
        ..., description="Whether the own trainer is the target."
    )

    @field_validator(
        "enemy_monster",
        "enemy_team",
        "enemy_trainer",
        "own_monster",
        "own_team",
        "own_trainer",
    )
    def validate_bool_field(cls: TargetModel, v: bool) -> bool:
        if not isinstance(v, bool):
            raise ValueError(f"One of the targets {v} isn't a boolean")
        return v


class TechniqueModel(BaseModel):
    slug: str = Field(..., description="The slug of the technique")
    sort: TechSort = Field(..., description="The sort of technique this is")
    category: TechCategory = Field(
        ...,
        description="The tags of the technique",
    )
    tags: Sequence[str] = Field(
        ..., description="The tags of the technique", min_length=1
    )
    conditions: Sequence[CommonCondition] = Field(
        [], description="Conditions that must be met"
    )
    effects: Sequence[CommonEffect] = Field(
        ..., description="Effects this technique uses"
    )
    flip_axes: Literal["", "x", "y", "xy"] = Field(
        ...,
        description="Axes along which technique animation should be flipped",
    )
    target: TargetModel
    animation: Optional[str] = Field(
        None, description="Animation to play for this technique"
    )
    sfx: str = Field(
        ..., description="Sound effect to play when this technique is used"
    )
    modifiers: list[Modifier] = Field(..., description="Various modifiers")

    # Optional fields
    use_tech: Optional[str] = Field(
        None,
        description="Slug of what string to display when technique is used",
    )
    use_success: Optional[str] = Field(
        None,
        description="Slug of what string to display when technique succeeds",
    )
    use_failure: Optional[str] = Field(
        None,
        description="Slug of what string to display when technique fails",
    )
    types: Sequence[str] = Field([], description="Type(s) of the technique")
    usable_on: bool = Field(
        False,
        description="Whether or not the technique can be used outside of combat",
    )
    power: float = Field(
        ...,
        description="Power of the technique",
        ge=prepare.POWER_RANGE[0],
        le=prepare.POWER_RANGE[1],
    )
    is_fast: bool = Field(
        False, description="Whether or not this is a fast technique"
    )
    randomly: bool = Field(
        True,
        description="Whether or not this technique will be picked by random",
    )
    healing_power: float = Field(
        0.0,
        description="Value of healing power.",
        ge=prepare.HEALING_POWER_RANGE[0],
        le=prepare.HEALING_POWER_RANGE[1],
    )
    recharge: int = Field(
        0,
        description="Recharge of this technique",
        ge=prepare.RECHARGE_RANGE[0],
        le=prepare.RECHARGE_RANGE[1],
    )
    range: Range = Field(..., description="The attack range of this technique")
    tech_id: int = Field(..., description="The id of this technique")
    accuracy: float = Field(
        ...,
        description="The accuracy of the technique",
        ge=prepare.ACCURACY_RANGE[0],
        le=prepare.ACCURACY_RANGE[1],
    )
    potency: float = Field(
        ...,
        description="How potent the technique is",
        ge=prepare.POTENCY_RANGE[0],
        le=prepare.POTENCY_RANGE[1],
    )

    @field_validator("use_tech", "use_success", "use_failure")
    def translation_exists(
        cls: TechniqueModel, v: Optional[str]
    ) -> Optional[str]:
        if not v or has.translation(v):
            return v
        raise ValueError(f"no translation exists with msgid: {v}")

    @field_validator("slug")
    def translation_exists_tech(cls: TechniqueModel, v: str) -> str:
        if has.translation(v):
            return v
        raise ValueError(f"no translation exists with msgid: {v}")

    @field_validator("animation")
    def animation_exists(
        cls: TechniqueModel, v: Optional[str]
    ) -> Optional[str]:
        file: str = f"animations/technique/{v}_00.png"
        if (
            not v
            or has.db_entry("animation", v)
            and has.size(file, prepare.NATIVE_RESOLUTION)
        ):
            return v
        raise ValueError(f"the animation {v} doesn't exist in the db")

    @field_validator("sfx")
    def sfx_tech_exists(cls: TechniqueModel, v: str) -> str:
        if has.db_entry("sounds", v):
            return v
        raise ValueError(f"the sound {v} doesn't exist in the db")

    @field_validator("types")
    def element_exists(
        cls: TechniqueModel, elements: Sequence[str]
    ) -> Sequence[str]:
        if not elements:
            return elements

        invalid_elements = [
            element
            for element in elements
            if not has.db_entry("element", element)
        ]
        if invalid_elements:
            raise ValueError(
                f"elements {', '.join(invalid_elements)} don't exist in the db"
            )

        return elements


class StatusModel(BaseModel):
    slug: str = Field(..., description="The slug of the status")
    sort: TechSort = Field(..., description="The sort of status this is")
    icon: str = Field(..., description="The icon to use for the condition")
    conditions: Sequence[CommonCondition] = Field(
        [], description="Conditions that must be met"
    )
    effects: Sequence[CommonEffect] = Field(
        ..., description="Effects this status uses"
    )
    flip_axes: Literal["", "x", "y", "xy"] = Field(
        ...,
        description="Axes along which status animation should be flipped",
    )
    animation: Optional[str] = Field(
        None, description="Animation to play for this status"
    )
    sfx: str = Field(
        ..., description="Sound effect to play when this status is used"
    )
    bond: bool = Field(
        False,
        description="Whether or not there is a bond between attacker and defender",
    )
    duration: int = Field(
        0, description="How many turns the status is supposed to last"
    )
    modifiers: list[Modifier] = Field(..., description="Various modifiers")

    # Optional fields
    category: Optional[CategoryStatus] = Field(
        None, description="Category status: positive or negative"
    )
    repl_pos: Optional[ResponseStatus] = Field(
        None, description="How to reply to a positive status"
    )
    repl_neg: Optional[ResponseStatus] = Field(
        None, description="How to reply to a negative status"
    )
    repl_tech: Optional[str] = Field(
        None,
        description="With which status or technique reply after a tech used",
    )
    repl_item: Optional[str] = Field(
        None,
        description="With which status or technique reply after an item used",
    )
    gain_cond: Optional[str] = Field(
        None,
        description="Slug of what string to display when status is gained",
    )
    use_success: Optional[str] = Field(
        None,
        description="Slug of what string to display when status succeeds",
    )
    use_failure: Optional[str] = Field(
        None,
        description="Slug of what string to display when status fails",
    )
    range: Range = Field(..., description="The attack range of this status")
    cond_id: int = Field(..., description="The id of this status")
    statspeed: Optional[StatModel] = Field(None)
    stathp: Optional[StatModel] = Field(None)
    statarmour: Optional[StatModel] = Field(None)
    statdodge: Optional[StatModel] = Field(None)
    statmelee: Optional[StatModel] = Field(None)
    statranged: Optional[StatModel] = Field(None)

    # Validate resources that should exist
    @field_validator("icon")
    def file_exists(cls: StatusModel, v: str) -> str:
        if has.file(v) and has.size(v, prepare.STATUS_ICON_SIZE):
            return v
        raise ValueError(f"the icon {v} doesn't exist in the db")

    # Validate fields that refer to translated text
    @field_validator("gain_cond", "use_success", "use_failure")
    def translation_exists(
        cls: StatusModel, v: Optional[str]
    ) -> Optional[str]:
        if not v or has.translation(v):
            return v
        raise ValueError(f"no translation exists with msgid: {v}")

    @field_validator("slug")
    def translation_exists_cond(cls: StatusModel, v: str) -> str:
        if has.translation(v):
            return v
        raise ValueError(f"no translation exists with msgid: {v}")

    @field_validator("animation")
    def animation_exists(cls: StatusModel, v: Optional[str]) -> Optional[str]:
        file: str = f"animations/technique/{v}_00.png"
        if (
            not v
            or has.db_entry("animation", v)
            and has.size(file, prepare.NATIVE_RESOLUTION)
        ):
            return v
        raise ValueError(f"the animation {v} doesn't exist in the db")

    @field_validator("repl_tech", "repl_item")
    def status_exists(cls: StatusModel, v: Optional[str]) -> Optional[str]:
        if not v or has.db_entry("status", v) or has.db_entry("technique", v):
            return v
        raise ValueError(f"the status {v} doesn't exist in the db")

    @field_validator("sfx")
    def sfx_cond_exists(cls: StatusModel, v: str) -> str:
        if has.db_entry("sounds", v):
            return v
        raise ValueError(f"the sound {v} doesn't exist in the db")


class PartyMemberModel(BaseModel):
    slug: str = Field(..., description="Slug of the monster")
    level: int = Field(..., description="Level of the monster", gt=0)
    money_mod: int = Field(
        ..., description="Modifier for money this monster gives", gt=0
    )
    exp_req_mod: int = Field(
        ..., description="Experience required modifier", gt=0
    )
    gender: GenderType = Field(..., description="Gender of the monster")
    variables: Sequence[dict[str, str]] = Field(
        [],
        description="Sequence of variables that affect the presence of the monster.",
        min_length=1,
    )

    @field_validator("slug")
    def monster_exists(cls: PartyMemberModel, v: str) -> str:
        if has.db_entry("monster", v):
            return v
        raise ValueError(f"the monster {v} doesn't exist in the db")


class BagItemModel(BaseModel):
    slug: str = Field(..., description="Slug of the item")
    quantity: int = Field(..., description="Quantity of the item")
    variables: Sequence[dict[str, str]] = Field(
        [],
        description="List of variables that affect the item.",
        min_length=1,
    )

    @field_validator("slug")
    def item_exists(cls: BagItemModel, v: str) -> str:
        if has.db_entry("item", v):
            return v
        raise ValueError(f"the item {v} doesn't exist in the db")


class NpcTemplateModel(BaseModel):
    sprite_name: str = Field(
        ..., description="Name of the overworld sprite filename"
    )
    combat_front: str = Field(
        ..., description="Name of the battle front sprite filename"
    )
    slug: str = Field(
        ..., description="Name of the battle back sprite filename"
    )

    @field_validator("combat_front")
    def combat_file_exists(cls: NpcTemplateModel, v: str) -> str:
        file: str = f"gfx/sprites/player/{v}.png"
        if has.file(file):
            return v
        raise ValueError(f"{file} doesn't exist in the db")

    @field_validator("sprite_name")
    def sprite_exists(cls: NpcTemplateModel, v: str) -> str:
        sprite = f"sprites/{v}_front.png"
        sprite = f"sprites/{v}_back.png"
        sprite = f"sprites/{v}_right.png"
        sprite = f"sprites/{v}_left.png"
        sprite_obj: str = f"sprites_obj/{v}.png"
        if (
            has.file(sprite)
            and has.size(sprite, prepare.SPRITE_SIZE)
            or has.file(sprite_obj)
            and has.size(sprite_obj, prepare.NATIVE_RESOLUTION)
        ):
            return v
        raise ValueError(f"the sprite {v} doesn't exist in the db")

    @field_validator("slug")
    def template_exists(cls: NpcTemplateModel, v: str) -> str:
        if has.db_entry("template", v):
            return v
        raise ValueError(f"the template {v} doesn't exist in the db")


class NpcModel(BaseModel):
    slug: str = Field(..., description="Slug of the name of the NPC")
    forfeit: bool = Field(False, description="Whether you can forfeit or not")
    template: NpcTemplateModel
    monsters: Sequence[PartyMemberModel] = Field(
        [], description="List of monsters in the NPCs party"
    )
    items: Sequence[BagItemModel] = Field(
        [], description="List of items in the NPCs bag"
    )


class BattleHudModel(BaseModel):
    hud_player: str = Field(
        ..., description="Sprite used for hud player background"
    )
    hud_opponent: str = Field(
        ..., description="Sprite used for hud opponent background"
    )
    tray_player: str = Field(
        ..., description="Sprite used for tray player background"
    )
    tray_opponent: str = Field(
        ..., description="Sprite used for tray opponent background"
    )
    hp_bar_player: bool = Field(
        True, description="Whether draw or not player HP Bar"
    )
    hp_bar_opponent: bool = Field(
        True, description="Whether draw or not opponent HP Bar"
    )
    exp_bar_player: bool = Field(
        True, description="Whether draw or not player EXP Bar"
    )

    @field_validator(
        "hud_player",
        "hud_opponent",
        "tray_player",
        "tray_opponent",
    )
    def file_exists(cls: BattleHudModel, v: str) -> str:
        if has.file(v):
            return v
        raise ValueError(f"no resource exists with path: {v}")


class BattleIconsModel(BaseModel):
    icon_alive: str = Field(
        ..., description="Sprite used for icon (small tuxeball) monster alive"
    )
    icon_status: str = Field(
        ...,
        description="Sprite used for icon (small tuxeball) monster affected",
    )
    icon_faint: str = Field(
        ...,
        description="Sprite used for icon (small tuxeball) monster fainted",
    )
    icon_empty: str = Field(
        ...,
        description="Sprite used for icon (small tuxeball) empty slot",
    )

    @field_validator(
        "icon_alive",
        "icon_faint",
        "icon_status",
        "icon_empty",
    )
    def file_exists(cls: BattleIconsModel, v: str) -> str:
        if has.file(v) and has.size(v, prepare.ICON_SIZE):
            return v
        raise ValueError(f"no resource exists with path: {v}")


class BattleGraphicsModel(BaseModel):
    menu: str = Field(
        "MainCombatMenuState", description="Menu used for combat."
    )
    msgid: str = Field(
        "combat_monster_choice",
        description="msgid of the sentence that is going to appear in the "
        "combat menu in between the rounds, when the monster needs to choose "
        "the next move, (name) shows monster name, (player) the player name.",
    )
    island_back: str = Field(..., description="Sprite used for back combat")
    island_front: str = Field(..., description="Sprite used for front combat")
    background: str = Field(..., description="Sprite used for background")
    hud: BattleHudModel
    icons: BattleIconsModel

    @field_validator("island_back", "island_front")
    def island_exists(cls: BattleGraphicsModel, v: str) -> str:
        if has.file(v) and has.size(v, prepare.ISLAND_SIZE):
            return v
        raise ValueError(f"no resource exists with path: {v}")

    @field_validator("background")
    def background_exists(cls: BattleGraphicsModel, v: str) -> str:
        if has.file(v) and has.size(v, prepare.BATTLE_BG_SIZE):
            return v
        raise ValueError(f"no resource exists with path: {v}")

    @field_validator("msgid")
    def translation_exists_msgid(cls: BattleGraphicsModel, v: str) -> str:
        if has.translation(v):
            return v
        raise ValueError(f"no translation exists with msgid: {v}")

    @field_validator("menu")
    def check_state(cls: BattleGraphicsModel, v: str) -> str:
        states = [state.name for state in State]
        if v in states:
            return v
        raise ValueError(f"state isn't among: {states}")


class EnvironmentModel(BaseModel):
    slug: str = Field(..., description="Slug of the name of the environment")
    battle_music: str = Field(
        ..., description="Filename of the music to use for this environment"
    )
    battle_graphics: BattleGraphicsModel

    @field_validator("battle_music")
    def battle_music_exists(cls: EnvironmentModel, v: str) -> str:
        if has.db_entry("music", v):
            return v
        raise ValueError(f"the music {v} doesn't exist in the db")


class EncounterItemModel(BaseModel):
    monster: str = Field(..., description="Monster slug for this encounter")
    encounter_rate: float = Field(
        ..., description="Probability of encountering this monster."
    )
    level_range: Sequence[int] = Field(
        ...,
        description="Minimum and maximum levels at which this encounter can occur.",
        max_length=2,
    )
    variables: Sequence[dict[str, str]] = Field(
        [],
        description="List of variables that affect the encounter.",
        min_length=1,
    )
    exp_req_mod: int = Field(
        1,
        description="Modifier for the experience points required to defeat this wild monster.",
        gt=0,
    )

    @field_validator("monster")
    def monster_exists(cls: EncounterItemModel, v: str) -> str:
        if has.db_entry("monster", v):
            return v
        raise ValueError(f"the monster {v} doesn't exist in the db")


class EncounterModel(BaseModel):
    slug: str = Field(
        ..., description="Slug to uniquely identify this encounter"
    )
    monsters: Sequence[EncounterItemModel] = Field(
        [], description="Monsters encounterable"
    )


class DialogueModel(BaseModel):
    slug: str = Field(
        ..., description="Slug to uniquely identify this dialogue"
    )
    bg_color: str = Field(..., description="RGB color (eg. 255:0:0)")
    font_color: str = Field(..., description="RGB color (eg. 255:0:0)")
    font_shadow_color: str = Field(..., description="RGB color (eg. 255:0:0)")
    border_slug: str = Field(..., description="Name of the border")
    border_path: str = Field(..., description="Path to the border")

    # Validate resources that should exist
    @field_validator("border_slug")
    def file_exists(cls: DialogueModel, v: str) -> str:
        file: str = f"gfx/borders/{v}.png"
        if has.file(file) and has.size(file, prepare.BORDERS_SIZE):
            return v
        raise ValueError(f"no resource exists with path: {file}")


class ElementItemModel(BaseModel):
    against: str = Field(..., description="Name of the type")
    multiplier: float = Field(1.0, description="Multiplier against the type")

    @field_validator("against")
    def element_exists(cls: ElementItemModel, v: str) -> str:
        if not v or has.db_entry("element", v):
            return v
        raise ValueError(f"the element {v} doesn't exist in the db")


class ElementModel(BaseModel):
    slug: str = Field(..., description="Slug uniquely identifying the type")
    icon: str = Field(..., description="The icon to use for the type")
    types: Sequence[ElementItemModel]

    @field_validator("slug")
    def translation_exists_element(cls: ElementModel, v: str) -> str:
        if has.translation(v):
            return v
        raise ValueError(f"no translation exists with msgid: {v}")

    @field_validator("icon")
    def file_exists(cls: ElementModel, v: str) -> str:
        if has.file(v) and has.size(v, prepare.ELEMENT_SIZE):
            return v
        raise ValueError(f"the icon {v} doesn't exist in the db")


class TasteModel(BaseModel):
    slug: str = Field(..., description="Slug of the taste")
    name: str = Field(..., description="Name of the taste")
    taste_type: Literal["warm", "cold"] = Field(
        ..., description="Type of taste: 'cold' or 'warm'"
    )
    modifiers: Sequence[Modifier] = Field(
        ..., description="Modifiers associated with the taste"
    )

    @field_validator("name")
    def translation_exists_taste(cls: TasteModel, v: str) -> str:
        if has.translation(v):
            return v
        raise ValueError(f"no translation exists with msgid: {v}")


class EconomyEntityModel(BaseModel):
    name: str = Field(..., description="Name of the entity")
    price: int = Field(0, description="Price of the entity")
    cost: int = Field(0, description="Cost of the entity")
    inventory: int = Field(-1, description="Quantity of the entity")
    variables: Sequence[dict[str, str]] = Field(
        [],
        description="List of variables that affect the entity in the economy.",
        min_length=1,
    )


class EconomyItemModel(EconomyEntityModel):
    name: str = Field(..., description="Name of the entity")

    @field_validator("name")
    def item_exists(cls: EconomyEntityModel, v: str) -> str:
        if has.db_entry("item", v):
            return v
        raise ValueError(f"the item {v} doesn't exist in the db")


class EconomyMonsterModel(EconomyEntityModel):
    name: str = Field(..., description="Name of the entity")

    @field_validator("name")
    def monster_exists(cls: EconomyEntityModel, v: str) -> str:
        if has.db_entry("monster", v):
            return v
        raise ValueError(f"the monster {v} doesn't exist in the db")


class EconomyModel(BaseModel):
    slug: str = Field(..., description="Slug uniquely identifying the economy")
    items: Sequence[EconomyItemModel]
    monsters: Sequence[EconomyMonsterModel]


class TemplateModel(BaseModel):
    slug: str = Field(
        ..., description="Slug uniquely identifying the template"
    )


class MissionModel(BaseModel):
    slug: str = Field(..., description="Slug uniquely identifying the mission")

    @field_validator("slug")
    def translation_exists_mission(cls: MissionModel, v: str) -> str:
        if has.translation(v):
            return v
        raise ValueError(f"no translation exists with msgid: {v}")


class MusicModel(BaseModel):
    slug: str = Field(..., description="Unique slug for the music")
    file: str = Field(..., description="File for the music")

    @field_validator("file")
    def file_exists(cls: MusicModel, v: str) -> str:
        file: str = f"music/{v}"
        if has.file(file):
            return v
        raise ValueError(f"the music {v} doesn't exist in the db")


class SoundModel(BaseModel):
    slug: str = Field(..., description="Unique slug for the sound")
    file: str = Field(..., description="File for the sound")

    @field_validator("file")
    def file_exists(cls: SoundModel, v: str) -> str:
        file: str = f"sounds/{v}"
        if has.file(file):
            return v
        raise ValueError(f"the sound {v} doesn't exist in the db")


class AnimationModel(BaseModel):
    slug: str = Field(..., description="Unique slug for the animation")
    file: str = Field(..., description="File of the animation")

    @field_validator("file")
    def file_exists(cls: AnimationModel, v: str, info: ValidationInfo) -> str:
        slug = info.data.get("slug")
        file: str = f"animations/{v}/{slug}_00.png"
        if has.file(file):
            return v
        raise ValueError(f"the animation {v} doesn't exist in the db")


class TerrainModel(BaseModel):
    slug: str = Field(..., description="Slug of the terrain")


class WeatherModel(BaseModel):
    slug: str = Field(..., description="Slug of the weather")


TableName = Literal[
    "economy",
    "element",
    "taste",
    "shape",
    "terrain",
    "weather",
    "template",
    "mission",
    "encounter",
    "dialogue",
    "environment",
    "item",
    "monster",
    "music",
    "animation",
    "npc",
    "sounds",
    "status",
    "technique",
]

DataModel = Union[
    EconomyModel,
    ElementModel,
    TasteModel,
    ShapeModel,
    TerrainModel,
    WeatherModel,
    TemplateModel,
    MissionModel,
    EncounterModel,
    DialogueModel,
    EnvironmentModel,
    ItemModel,
    MonsterModel,
    MusicModel,
    AnimationModel,
    NpcModel,
    SoundModel,
    StatusModel,
    TechniqueModel,
]


@dataclass
class DatabaseConfig:
    active_mods: list[str]
    mod_versions: dict[str, str]
    mod_table_exclusions: dict[str, list[str]]
    mod_activation: dict[str, bool]
    mod_tables: dict[str, list[TableName]]


class EntryNotFoundError(Exception):
    pass

<<<<<<< HEAD

class DataLoader:
    def __init__(self, path: str, config: DatabaseConfig):
        self.path = path
        self.config = config

    def load_files(self, directory: TableName) -> dict[str, Any]:
        preloaded_data: dict[str, Any] = {}
        for entry in os.scandir(os.path.join(self.path, directory)):
            if entry.is_file() and (
                entry.name.endswith(".json") or entry.name.endswith(".yaml")
            ):
                try:
                    with open(entry.path) as fp:
                        if entry.name.endswith(".json"):
                            item = json.load(fp)
                        else:
                            item = yaml.safe_load(fp)
                    if isinstance(item, list):
                        for sub_item in item:
                            self._load_dict(
                                sub_item, entry.path, preloaded_data
                            )
                    else:
                        self._load_dict(item, entry.path, preloaded_data)
                except (
                    json.JSONDecodeError,
                    yaml.YAMLError,
                    FileNotFoundError,
                ) as e:
                    logger.error(f"Error loading file '{entry.path}': {e}")
        return preloaded_data

    def _load_dict(
        self,
        item: Mapping[str, Any],
        path: str,
        preloaded_data: dict[str, Any],
    ) -> None:
        if item["slug"] in preloaded_data:
            if path in preloaded_data[item["slug"]].get("paths", []):
                logger.error(
                    f"Error: Item with slug {item['slug']} was already loaded from this path ({path})."
                )
                return
            else:
                preloaded_data[item["slug"]]["paths"].append(path)
        else:
            preloaded_data[item["slug"]] = item
            preloaded_data[item["slug"]]["paths"] = [path]


class ModData:
    model_map: dict[TableName, type[DataModel]] = {
        "economy": EconomyModel,
        "element": ElementModel,
        "taste": TasteModel,
        "shape": ShapeModel,
        "template": TemplateModel,
        "mission": MissionModel,
        "encounter": EncounterModel,
        "dialogue": DialogueModel,
        "environment": EnvironmentModel,
        "item": ItemModel,
        "monster": MonsterModel,
        "music": MusicModel,
        "animation": AnimationModel,
        "npc": NpcModel,
        "sounds": SoundModel,
        "condition": ConditionModel,
        "technique": TechniqueModel,
    }

    def __init__(self, config: DatabaseConfig) -> None:
        self.config = config
=======
    def __init__(self, dir: str = "all") -> None:
        self._tables: list[TableName] = [
            "item",
            "monster",
            "npc",
            "status",
            "technique",
            "encounter",
            "dialogue",
            "environment",
            "sounds",
            "music",
            "animation",
            "economy",
            "element",
            "taste",
            "shape",
            "terrain",
            "weather",
            "template",
            "mission",
        ]
>>>>>>> cef22ec3
        self.preloaded: dict[TableName, dict[str, Any]] = {}
        self.database: dict[TableName, dict[str, DataModel]] = {}
        self.mod_metadata: dict[str, dict[str, Any]] = {}
        self._load_mod_metadata()
        self.path = ""
        if self.config.mod_tables:
            for mod, tables in self.config.mod_tables.items():
                if mod in self.config.active_mods:
                    for table in tables:
                        if table not in self.preloaded:
                            self.preloaded[table] = {}
                            self.database[table] = {}

    def preload(
        self, directory: Union[TableName, Literal["all"]] = "all"
    ) -> None:
        """
        Loads all data from JSON files located under our data path as an
        untyped preloaded dictionary.

        Parameters:
            directory: The directory under mods/tuxemon/db/ to load. Defaults
                to "all".
        """
        if directory == "all":
            if self.config.mod_tables:
                for mod, tables in self.config.mod_tables.items():
                    if mod in self.config.active_mods:
                        for table in tables:
                            self._preload_table(table)
            else:
                logger.warning("No mod tables specified in config.")
        else:
            self._preload_table(directory)

    def _preload_table(self, table: TableName) -> None:
        active_mods = [
            mod
            for mod in self.config.active_mods
            if not self.config.mod_activation
            or self.config.mod_activation.get(mod, True)
        ]
        for mod_directory in active_mods:
            self.path = os.path.join("mods", mod_directory, "db")
            if (
                self.config.mod_versions
                and mod_directory in self.config.mod_versions
            ):
                logger.info(
                    f"Loading mod '{mod_directory}' version {self.config.mod_versions[mod_directory]}"
                )
            if not os.path.exists(self.path):
                logger.warning(f"Mod directory '{self.path}' not found.")
                continue
            db_path = os.path.join(self.path, table)
            if (
                self.config.mod_table_exclusions
                and mod_directory in self.config.mod_table_exclusions
                and table in self.config.mod_table_exclusions[mod_directory]
            ):
                logger.info(
                    f"Table '{table}' excluded by mod '{mod_directory}'."
                )
                continue
            if os.path.exists(db_path):
                data_loader = DataLoader(self.path, self.config)
                self.preloaded[table] = data_loader.load_files(table)
            else:
                logger.warning(f"Database directory '{db_path}' not found.")

    def _load_mod_metadata(self) -> None:
        """Loads mod metadata from mod.json files."""
        for mod_directory in self.config.active_mods:
            mod_path = os.path.join("mods", mod_directory, "mod.json")
            if os.path.exists(mod_path):
                try:
                    with open(mod_path) as f:
                        metadata = json.load(f)

                    self.mod_metadata[mod_directory] = metadata
                except json.JSONDecodeError as e:
                    logger.error(
                        f"Error loading mod metadata for '{mod_directory}': {e}"
                    )
            else:
                logger.error(f"File 'mod.json' missing: '{mod_path}'")

    def load(
        self,
        directory: Union[TableName, Literal["all"]] = "all",
        validate: bool = True,
    ) -> None:
        """
        Loads all data from JSON files located under our data path.
        Parameters:
            directory: The directory under mods/tuxemon/db/ to load. Defaults
                to "all".
            validate: Whether or not we should raise an exception if validation
                fails
        """
        if directory == "all":
            if self.config.mod_tables:
                for mod, tables in self.config.mod_tables.items():
                    if mod in self.config.active_mods:
                        for table in tables:
                            self._load_models_from_preloaded(table, validate)
            else:
                logger.debug("No mod tables specified in config.")
        else:
            self._load_models_from_preloaded(directory, validate)

    def _load_models_from_preloaded(
        self, table: TableName, validate: bool
    ) -> None:
        for item in self.preloaded[table].values():
            if "paths" in item:
                del item["paths"]
            self.load_model(item, table, validate)

    def _validate_data(
        self, item: Mapping[str, Any], table: TableName
    ) -> DataModel:
        """Validates the given data."""
        try:
            model_class = self.model_map.get(table)
            if model_class:
                return model_class(**item)
            else:
                raise ValueError(f"Unexpected table: {table}")
        except ValidationError as e:
            logger.error(
                f"Validation failed for '{item['slug']}' in table '{table}': {e}"
            )
            raise e

    def load_model(
        self, item: Mapping[str, Any], table: TableName, validate: bool = False
    ) -> None:
        """
        Loads a single json object, casts it to the appropriate data model,
        and adds it to the appropriate db table.

        Parameters:
            item: The json object to load in.
            table: The db table to load the object into.
            validate: Whether or not we should raise an exception if validation
                fails
        """
        try:
<<<<<<< HEAD
            if validate:
                model = self._validate_data(item, table)
=======
            if table == "economy":
                economy = EconomyModel(**item)
                self.database[table][economy.slug] = economy
            elif table == "element":
                element = ElementModel(**item)
                self.database[table][element.slug] = element
            elif table == "taste":
                taste = TasteModel(**item)
                self.database[table][taste.slug] = taste
            elif table == "shape":
                shape = ShapeModel(**item)
                self.database[table][shape.slug] = shape
            elif table == "terrain":
                terrain = TerrainModel(**item)
                self.database[table][terrain.slug] = terrain
            elif table == "weather":
                weather = WeatherModel(**item)
                self.database[table][weather.slug] = weather
            elif table == "template":
                template = TemplateModel(**item)
                self.database[table][template.slug] = template
            elif table == "mission":
                mission = MissionModel(**item)
                self.database[table][mission.slug] = mission
            elif table == "encounter":
                encounter = EncounterModel(**item)
                self.database[table][encounter.slug] = encounter
            elif table == "dialogue":
                dialogue = DialogueModel(**item)
                self.database[table][dialogue.slug] = dialogue
            elif table == "environment":
                env = EnvironmentModel(**item)
                self.database[table][env.slug] = env
            elif table == "item":
                itm = ItemModel(**item)
                self.database[table][itm.slug] = itm
            elif table == "monster":
                mon = MonsterModel(**item)
                self.database[table][mon.slug] = mon
            elif table == "music":
                music = MusicModel(**item)
                self.database[table][music.slug] = music
            elif table == "animation":
                animation = AnimationModel(**item)
                self.database[table][animation.slug] = animation
            elif table == "npc":
                npc = NpcModel(**item)
                self.database[table][npc.slug] = npc
            elif table == "sounds":
                sfx = SoundModel(**item)
                self.database[table][sfx.slug] = sfx
            elif table == "status":
                cond = StatusModel(**item)
                self.database[table][cond.slug] = cond
            elif table == "technique":
                teq = TechniqueModel(**item)
                self.database[table][teq.slug] = teq
>>>>>>> cef22ec3
            else:
                model_class = self.model_map.get(table)
                if model_class:
                    model = model_class(**item)
                else:
                    raise ValueError(f"Unexpected table: {table}")

            self.database[table][model.slug] = model
        except ValidationError as e:
            logger.error(
                f"Validation failed for '{item['slug']}' in table '{table}': {e}"
            )
            if validate:
                raise e

    @overload
    def lookup(self, slug: str) -> MonsterModel:
        pass

    @overload
    def lookup(self, slug: str, table: Literal["monster"]) -> MonsterModel:
        pass

    @overload
    def lookup(self, slug: str, table: Literal["status"]) -> StatusModel:
        pass

    @overload
    def lookup(self, slug: str, table: Literal["technique"]) -> TechniqueModel:
        pass

    @overload
    def lookup(self, slug: str, table: Literal["item"]) -> ItemModel:
        pass

    @overload
    def lookup(self, slug: str, table: Literal["npc"]) -> NpcModel:
        pass

    @overload
    def lookup(self, slug: str, table: Literal["encounter"]) -> EncounterModel:
        pass

    @overload
    def lookup(self, slug: str, table: Literal["dialogue"]) -> DialogueModel:
        pass

    @overload
    def lookup(self, slug: str, table: Literal["economy"]) -> EconomyModel:
        pass

    @overload
    def lookup(self, slug: str, table: Literal["element"]) -> ElementModel:
        pass

    @overload
    def lookup(self, slug: str, table: Literal["taste"]) -> TasteModel:
        pass

    @overload
    def lookup(self, slug: str, table: Literal["shape"]) -> ShapeModel:
        pass

    @overload
    def lookup(self, slug: str, table: Literal["terrain"]) -> TerrainModel:
        pass

    @overload
    def lookup(self, slug: str, table: Literal["weather"]) -> WeatherModel:
        pass

    @overload
    def lookup(self, slug: str, table: Literal["template"]) -> TemplateModel:
        pass

    @overload
    def lookup(self, slug: str, table: Literal["mission"]) -> MissionModel:
        pass

    @overload
    def lookup(self, slug: str, table: Literal["music"]) -> MusicModel:
        pass

    @overload
    def lookup(self, slug: str, table: Literal["animation"]) -> AnimationModel:
        pass

    @overload
    def lookup(self, slug: str, table: Literal["sounds"]) -> SoundModel:
        pass

    @overload
    def lookup(
        self, slug: str, table: Literal["environment"]
    ) -> EnvironmentModel:
        pass

    def lookup(
        self, slug: str, table: Optional[TableName] = None
    ) -> DataModel:
        """
        Looks up a monster, technique, item, npc, etc based on slug.

        Parameters:
            slug: The slug of the monster, technique, item, or npc.  A short
                English identifier.
            table: Which index to do the search in.

        Returns:
            A pydantic.BaseModel from the resulting lookup.
        """
        if table is None:
            table = "monster"
        table_entry = self.database.get(table)
        if not table_entry:
            raise ValueError(f"{table} table wasn't loaded")
        if slug not in table_entry:
            self.log_missing_entry_and_raise(table, slug)
        return table_entry[slug]

    def log_missing_entry_and_raise(self, table: TableName, slug: str) -> None:
        """Logs a missing entry and raises EntryNotFoundError."""
        options = difflib.get_close_matches(slug, self.database[table].keys())
        options_str = ", ".join(repr(s) for s in options)
        hint = (
            f"Did you mean {options_str}?"
            if options
            else "No similar slugs found."
        )
        raise EntryNotFoundError(
            f"Lookup failed for unknown {table} '{slug}'. {hint}"
        )

    def lookup_file(self, table: TableName, slug: str) -> str:
        """
        Does a lookup with the given slug in the given table.

        It expects a dictionary with two keys, 'slug' and 'file'.

        Parameters:
            slug: The slug of the file record.
            table: The table to do the lookup in, such as "sounds" or "music".

        Returns:
            The 'file' property of the resulting dictionary OR the slug if it
            doesn't exist.
        """
        entry = self.database[table].get(slug)
        if entry:
            file_name = getattr(entry, "file", None)
            if file_name:
                return str(file_name)
            else:
                return slug
        else:
            raise EntryNotFoundError(
                f"Entry {slug} not found in table '{table}'."
            )

    def has_entry(self, slug: str, table: TableName) -> bool:
        table_entry = self.database[table]
        if not table_entry:
            raise ValueError(f"{table} table wasn't loaded")
        return slug in table_entry

<<<<<<< HEAD
    def reload(self, table: TableName, validate: bool = True) -> None:
        """Reloads the data for a specific table."""
        if table not in self.database:
            logger.error(f"Table '{table}' not loaded.")
            return
        self.preloaded[table] = {}
        self.database[table] = {}
        self._preload_table(table)
        self._load_models_from_preloaded(table, validate)


def load_config(config_path: str) -> DatabaseConfig:
    """Loads configuration from a JSON file."""
    try:
        with open(config_path) as f:
            data = json.load(f)
        return DatabaseConfig(**data)
    except FileNotFoundError:
        raise FileNotFoundError(
            f"Configuration file '{config_path}' not found."
        )
    except json.JSONDecodeError as e:
        raise ValueError(f"Invalid JSON in '{config_path}': {e}")
=======
    def log_missing_entry_and_exit(
        self,
        table: Literal[
            "economy",
            "taste",
            "element",
            "shape",
            "terrain",
            "weather",
            "template",
            "mission",
            "encounter",
            "dialogue",
            "environment",
            "item",
            "monster",
            "music",
            "animation",
            "npc",
            "sounds",
            "status",
            "technique",
        ],
        slug: str,
    ) -> None:
        options = difflib.get_close_matches(slug, self.database[table].keys())
        options = [repr(s) for s in options]
        if len(options) >= 2:
            options_string = ", ".join(
                (*options[:-2], options[-2] + " or " + options[-1])
            )
            hint = f"Did you mean {options_string}?"
        elif len(options) == 1:
            options_string = options[0]
            hint = f"Did you mean {options_string}?"
        else:
            hint = "No similar slugs. Are you sure it's in the DB?"
        logger.exception(f"Lookup failed for unknown {table} '{slug}'. {hint}")
        sys.exit()
>>>>>>> cef22ec3


class Validator:
    """
    Helper class for validating resources exist.
    """

<<<<<<< HEAD
    def __init__(self, database: ModData) -> None:
=======
    def __init__(self, database: JSONDatabase) -> None:
>>>>>>> cef22ec3
        self.db = database
        self.db.preload()

    def translation(self, msgid: str) -> bool:
        """
        Check to see if a translation exists for the given slug

        Parameters:
            msgid: The slug of the text to translate. A short English
                identifier.

        Returns:
            True if translation exists
        """
        return T.translate(msgid) != msgid

    def file(self, file: str) -> bool:
        """
        Check to see if a given file exists

        Parameters:
            file: The file path relative to a mod directory

        Returns:
            True if file exists
        """

        try:
            path = prepare.fetch(file)
            return os.path.exists(path)
        except OSError:
            return False

    def size(self, file: str, size: tuple[int, int]) -> bool:
        """
        Check to see if a given file respects the predefined size.

        Parameters:
            file: The file path relative to a mod directory
            size: The predefined size

        Returns:
            True if file respects
        """
        path = prepare.fetch(file)
        with Image.open(path) as sprite:
            native = prepare.NATIVE_RESOLUTION
            if size == native:
                if not (
                    sprite.size[0] <= size[0] and sprite.size[1] <= size[1]
                ):
                    raise ValueError(
                        f"{file} has size {sprite.size}, but must be less than or equal to {native}"
                    )
            else:
                if sprite.size != size:
                    raise ValueError(
                        f"{file} has size {sprite.size}, but must be {size}"
                    )
        return True

    def db_entry(self, table: TableName, slug: str) -> bool:
        """
        Check to see if the given slug exists in the database for the given
        table.

        Parameters:
            slug: The slug of the monster, technique, item, or npc.  A short
                English identifier.
            table: Which index to do the search in. Can be: "monster",
                "item", "npc", or "technique".

        Returns:
            True if entry exists
        """
        return slug in self.db.preloaded[table]


<<<<<<< HEAD
path = prepare.fetch(mods_folder, "db_config.json")
config = load_config(path)
# Global database container
db = ModData(config)
=======
# Global database container
db = JSONDatabase()
>>>>>>> cef22ec3
# Validator container
has = Validator(db)<|MERGE_RESOLUTION|>--- conflicted
+++ resolved
@@ -1505,7 +1505,6 @@
 class EntryNotFoundError(Exception):
     pass
 
-<<<<<<< HEAD
 
 class DataLoader:
     def __init__(self, path: str, config: DatabaseConfig):
@@ -1581,30 +1580,6 @@
 
     def __init__(self, config: DatabaseConfig) -> None:
         self.config = config
-=======
-    def __init__(self, dir: str = "all") -> None:
-        self._tables: list[TableName] = [
-            "item",
-            "monster",
-            "npc",
-            "status",
-            "technique",
-            "encounter",
-            "dialogue",
-            "environment",
-            "sounds",
-            "music",
-            "animation",
-            "economy",
-            "element",
-            "taste",
-            "shape",
-            "terrain",
-            "weather",
-            "template",
-            "mission",
-        ]
->>>>>>> cef22ec3
         self.preloaded: dict[TableName, dict[str, Any]] = {}
         self.database: dict[TableName, dict[str, DataModel]] = {}
         self.mod_metadata: dict[str, dict[str, Any]] = {}
@@ -1754,68 +1729,8 @@
                 fails
         """
         try:
-<<<<<<< HEAD
             if validate:
                 model = self._validate_data(item, table)
-=======
-            if table == "economy":
-                economy = EconomyModel(**item)
-                self.database[table][economy.slug] = economy
-            elif table == "element":
-                element = ElementModel(**item)
-                self.database[table][element.slug] = element
-            elif table == "taste":
-                taste = TasteModel(**item)
-                self.database[table][taste.slug] = taste
-            elif table == "shape":
-                shape = ShapeModel(**item)
-                self.database[table][shape.slug] = shape
-            elif table == "terrain":
-                terrain = TerrainModel(**item)
-                self.database[table][terrain.slug] = terrain
-            elif table == "weather":
-                weather = WeatherModel(**item)
-                self.database[table][weather.slug] = weather
-            elif table == "template":
-                template = TemplateModel(**item)
-                self.database[table][template.slug] = template
-            elif table == "mission":
-                mission = MissionModel(**item)
-                self.database[table][mission.slug] = mission
-            elif table == "encounter":
-                encounter = EncounterModel(**item)
-                self.database[table][encounter.slug] = encounter
-            elif table == "dialogue":
-                dialogue = DialogueModel(**item)
-                self.database[table][dialogue.slug] = dialogue
-            elif table == "environment":
-                env = EnvironmentModel(**item)
-                self.database[table][env.slug] = env
-            elif table == "item":
-                itm = ItemModel(**item)
-                self.database[table][itm.slug] = itm
-            elif table == "monster":
-                mon = MonsterModel(**item)
-                self.database[table][mon.slug] = mon
-            elif table == "music":
-                music = MusicModel(**item)
-                self.database[table][music.slug] = music
-            elif table == "animation":
-                animation = AnimationModel(**item)
-                self.database[table][animation.slug] = animation
-            elif table == "npc":
-                npc = NpcModel(**item)
-                self.database[table][npc.slug] = npc
-            elif table == "sounds":
-                sfx = SoundModel(**item)
-                self.database[table][sfx.slug] = sfx
-            elif table == "status":
-                cond = StatusModel(**item)
-                self.database[table][cond.slug] = cond
-            elif table == "technique":
-                teq = TechniqueModel(**item)
-                self.database[table][teq.slug] = teq
->>>>>>> cef22ec3
             else:
                 model_class = self.model_map.get(table)
                 if model_class:
@@ -1981,7 +1896,6 @@
             raise ValueError(f"{table} table wasn't loaded")
         return slug in table_entry
 
-<<<<<<< HEAD
     def reload(self, table: TableName, validate: bool = True) -> None:
         """Reloads the data for a specific table."""
         if table not in self.database:
@@ -2005,47 +1919,6 @@
         )
     except json.JSONDecodeError as e:
         raise ValueError(f"Invalid JSON in '{config_path}': {e}")
-=======
-    def log_missing_entry_and_exit(
-        self,
-        table: Literal[
-            "economy",
-            "taste",
-            "element",
-            "shape",
-            "terrain",
-            "weather",
-            "template",
-            "mission",
-            "encounter",
-            "dialogue",
-            "environment",
-            "item",
-            "monster",
-            "music",
-            "animation",
-            "npc",
-            "sounds",
-            "status",
-            "technique",
-        ],
-        slug: str,
-    ) -> None:
-        options = difflib.get_close_matches(slug, self.database[table].keys())
-        options = [repr(s) for s in options]
-        if len(options) >= 2:
-            options_string = ", ".join(
-                (*options[:-2], options[-2] + " or " + options[-1])
-            )
-            hint = f"Did you mean {options_string}?"
-        elif len(options) == 1:
-            options_string = options[0]
-            hint = f"Did you mean {options_string}?"
-        else:
-            hint = "No similar slugs. Are you sure it's in the DB?"
-        logger.exception(f"Lookup failed for unknown {table} '{slug}'. {hint}")
-        sys.exit()
->>>>>>> cef22ec3
 
 
 class Validator:
@@ -2053,11 +1926,7 @@
     Helper class for validating resources exist.
     """
 
-<<<<<<< HEAD
     def __init__(self, database: ModData) -> None:
-=======
-    def __init__(self, database: JSONDatabase) -> None:
->>>>>>> cef22ec3
         self.db = database
         self.db.preload()
 
@@ -2136,14 +2005,9 @@
         return slug in self.db.preloaded[table]
 
 
-<<<<<<< HEAD
 path = prepare.fetch(mods_folder, "db_config.json")
 config = load_config(path)
 # Global database container
 db = ModData(config)
-=======
-# Global database container
-db = JSONDatabase()
->>>>>>> cef22ec3
 # Validator container
 has = Validator(db)
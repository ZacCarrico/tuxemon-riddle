--- conflicted
+++ resolved
@@ -302,13 +302,6 @@
         Applies economy-defined items and monsters to a character, populating a separate
         shop inventory based on the player's game variables and availability conditions.
         """
-<<<<<<< HEAD
-        for item in items:
-            if isinstance(item, Item):
-                character.items.add_item(item)
-            else:
-                character.party.add_monster(item, len(character.monsters))
-=======
         player = session.player
         shop_items = []
         shop_monsters = []
@@ -372,5 +365,4 @@
         )
         logger.info(
             f"Shop inventory set for '{character.slug}' with {len(shop_items)} items and {len(shop_monsters)} monsters."
-        )
->>>>>>> 0255a14f
+        )
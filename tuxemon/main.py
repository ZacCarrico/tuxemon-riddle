--- conflicted
+++ resolved
@@ -6,10 +6,7 @@
 from typing import TYPE_CHECKING, Optional
 
 from tuxemon import log, prepare
-<<<<<<< HEAD
-=======
 from tuxemon.client import LocalPygameClient
->>>>>>> 7526050a
 from tuxemon.headless_client import HeadlessClient
 from tuxemon.session import local_session
 

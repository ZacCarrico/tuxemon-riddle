# SPDX-License-Identifier: GPL-3.0
# Copyright (c) 2014-2025 William Edwards <shadowapex@gmail.com>, Benjamin Bean <superman2k5@gmail.com>
from __future__ import annotations

import logging
from collections.abc import Mapping, Sequence
from typing import TYPE_CHECKING, Any, Optional
from uuid import UUID, uuid4

from tuxemon.constants import paths
from tuxemon.core.core_condition import CoreCondition
from tuxemon.core.core_effect import CoreEffect, StatusEffectResult
from tuxemon.core.core_manager import ConditionManager, EffectManager
from tuxemon.core.core_processor import ConditionProcessor, EffectProcessor
from tuxemon.db import (
    CategoryStatus,
    Range,
    ResponseStatus,
    db,
)
from tuxemon.locale import T
from tuxemon.surfanim import FlipAxes

if TYPE_CHECKING:
    from tuxemon.monster import Monster
    from tuxemon.plugin import PluginObject
    from tuxemon.session import Session
    from tuxemon.states.combat.combat import CombatState

logger = logging.getLogger(__name__)

SIMPLE_PERSISTANCE_ATTRIBUTES = (
    "slug",
    "steps",
)


class Status:
    """
    Particular status that tuxemon monsters can be affected.
    """

    effect_manager: Optional[EffectManager] = None
    condition_manager: Optional[ConditionManager] = None

    def __init__(self, save_data: Optional[Mapping[str, Any]] = None) -> None:
        save_data = save_data or {}

        self.instance_id = uuid4()
        self.steps = 0.0
        self.bond = False
        self.counter = 0
        self.cond_id = 0
        self.animation: Optional[str] = None
        self.category: Optional[CategoryStatus] = None
        self.combat_state: Optional[CombatState] = None
        self.description = ""
        self.flip_axes = FlipAxes.NONE
        self.gain_cond = ""
        self.icon = ""
        self.link: Optional[Monster] = None
        self.name = ""
        self.nr_turn = 0
        self.duration = 0
        self.phase: Optional[str] = None
        self.range = Range.melee
        self.repl_pos: Optional[ResponseStatus] = None
        self.repl_neg: Optional[ResponseStatus] = None
        self.repl_tech: Optional[str] = None
        self.repl_item: Optional[str] = None
        self.sfx = ""
        self.sort = ""
        self.slug = ""
        self.use_success = ""
        self.use_failure = ""

        if Status.effect_manager is None:
            Status.effect_manager = EffectManager(
<<<<<<< HEAD
                CoreEffect, paths.CORE_EFFECT_PATH
=======
                StatusEffect, paths.CORE_EFFECT_PATH.as_posix()
>>>>>>> 7526050a
            )
        if Status.condition_manager is None:
            Status.condition_manager = ConditionManager(
                CoreCondition, paths.CORE_CONDITION_PATH.as_posix()
            )

        self.effects: Sequence[PluginObject] = []
        self.conditions: Sequence[PluginObject] = []

        self.set_state(save_data)

    @classmethod
    def create(
        cls, slug: str, save_data: Optional[Mapping[str, Any]] = None
    ) -> Status:
        method = cls(save_data)
        method.load(slug)
        return method

    def load(self, slug: str) -> None:
        """
        Loads and sets this status's attributes from the status
        database. The status is looked up in the database by slug.

        Parameters:
            The slug of the status to look up in the database.
        """
        try:
            results = db.lookup(slug, table="status")
        except KeyError:
            raise RuntimeError(f"Status {slug} not found")

        self.slug = results.slug  # a short English identifier
        self.name = T.translate(self.slug)
        self.description = T.translate(f"{self.slug}_description")

        self.sort = results.sort

        # status use notifications (translated!)
        self.gain_cond = T.maybe_translate(results.gain_cond)
        self.use_success = T.maybe_translate(results.use_success)
        self.use_failure = T.maybe_translate(results.use_failure)

        self.icon = results.icon
        self.counter = self.counter
        self.steps = self.steps

        self.modifiers = results.modifiers
        # monster stats
        self.statspeed = results.statspeed
        self.stathp = results.stathp
        self.statarmour = results.statarmour
        self.statmelee = results.statmelee
        self.statranged = results.statranged
        self.statdodge = results.statdodge
        # status fields
        self.duration = results.duration
        self.bond = results.bond or self.bond
        self.category = results.category or self.category
        self.repl_neg = results.repl_neg or self.repl_neg
        self.repl_pos = results.repl_pos or self.repl_pos
        self.repl_tech = results.repl_tech or self.repl_tech
        self.repl_item = results.repl_item or self.repl_item

        self.range = results.range or Range.melee
        self.cond_id = results.cond_id or self.cond_id

        if self.effect_manager and results.effects:
            self.effects = self.effect_manager.parse_effects(results.effects)
        if self.condition_manager and results.conditions:
            self.conditions = self.condition_manager.parse_conditions(
                results.conditions
            )
        self.condition_handler = ConditionProcessor(self.conditions)
        self.effect_handler = EffectProcessor(self.effects)

        # Load the animation sprites that will be used for this status
        self.animation = results.animation
        self.flip_axes = results.flip_axes

        # Load the sound effect for this status
        self.sfx = results.sfx

    def advance_round(self) -> None:
        """
        Advance the counter for this status if used.

        """
        self.counter += 1

    def validate_monster(self, session: Session, target: Monster) -> bool:
        """
        Check if the target meets all conditions that the status has on its use.
        """
        return self.condition_handler.validate(session=session, target=target)

    def use(self, session: Session, target: Monster) -> StatusEffectResult:
        """
        Applies the status's effects using EffectProcessor and returns the results.
        """
        result = self.effect_handler.process_status(
            session=session,
            source=self,
            target=target,
        )

        return result

    def get_state(self) -> Mapping[str, Any]:
        """
        Prepares a dictionary of the status to be saved to a file.

        """
        save_data = {
            attr: getattr(self, attr)
            for attr in SIMPLE_PERSISTANCE_ATTRIBUTES
            if getattr(self, attr)
        }

        save_data["instance_id"] = str(self.instance_id.hex)

        return save_data

    def set_state(self, save_data: Mapping[str, Any]) -> None:
        """
        Loads information from saved data.

        """
        if not save_data:
            return

        self.load(save_data["slug"])

        for key, value in save_data.items():
            if key == "instance_id" and value:
                self.instance_id = UUID(value)
            elif key in SIMPLE_PERSISTANCE_ATTRIBUTES:
                setattr(self, key, value)


def decode_status(
    json_data: Optional[Sequence[Mapping[str, Any]]],
) -> list[Status]:
    return [Status(save_data=cond) for cond in json_data or {}]


def encode_status(
    conds: Sequence[Status],
) -> Sequence[Mapping[str, Any]]:
    return [cond.get_state() for cond in conds]<|MERGE_RESOLUTION|>--- conflicted
+++ resolved
@@ -76,11 +76,7 @@
 
         if Status.effect_manager is None:
             Status.effect_manager = EffectManager(
-<<<<<<< HEAD
-                CoreEffect, paths.CORE_EFFECT_PATH
-=======
-                StatusEffect, paths.CORE_EFFECT_PATH.as_posix()
->>>>>>> 7526050a
+                CoreEffect, paths.CORE_EFFECT_PATH.as_posix()
             )
         if Status.condition_manager is None:
             Status.condition_manager = ConditionManager(

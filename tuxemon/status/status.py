--- conflicted
+++ resolved
@@ -114,17 +114,8 @@
         Parameters:
             The slug of the status to look up in the database.
         """
-<<<<<<< HEAD
-        try:
-            results = db.lookup(slug, table="status")
-        except KeyError:
-            raise RuntimeError(f"Status {slug} not found")
-
+        results = StatusModel.lookup(slug, db)
         self.slug = results.slug
-=======
-        results = StatusModel.lookup(slug, db)
-        self.slug = results.slug  # a short English identifier
->>>>>>> 56c91c45
         self.name = T.translate(self.slug)
         self.description = T.translate(f"{self.slug}_description")
 

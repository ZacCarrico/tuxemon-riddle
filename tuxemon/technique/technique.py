--- conflicted
+++ resolved
@@ -72,11 +72,7 @@
 
         if Technique.effect_manager is None:
             Technique.effect_manager = EffectManager(
-<<<<<<< HEAD
-                CoreEffect, paths.CORE_EFFECT_PATH
-=======
-                TechEffect, paths.CORE_EFFECT_PATH.as_posix()
->>>>>>> 7526050a
+                CoreEffect, paths.CORE_EFFECT_PATH.as_posix()
             )
         if Technique.condition_manager is None:
             Technique.condition_manager = ConditionManager(

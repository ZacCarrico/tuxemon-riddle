--- conflicted
+++ resolved
@@ -119,7 +119,6 @@
     return world.get_entity_pos(pos)
 
 
-<<<<<<< HEAD
 def get_monster_by_iid(session: Session, iid: uuid.UUID) -> Optional[Monster]:
     """
     Gets a monster object by iid among all the entities.
@@ -137,7 +136,8 @@
     world = session.client.get_state_by_name(WorldState)
 
     return world.get_monster_by_iid(iid)
-=======
+
+
 def collide(condition: MapCondition, tile_position: tuple[int, int]) -> bool:
     """
     Check collision of a tile position with the map condition position.
@@ -155,5 +155,4 @@
         and condition.y < tile_position[1] + 1
         and condition.x + condition.width > tile_position[0]
         and condition.y + condition.height > tile_position[1]
-    )
->>>>>>> e3ca7adc
+    )
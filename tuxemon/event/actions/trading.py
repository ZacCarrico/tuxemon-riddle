# SPDX-License-Identifier: GPL-3.0
# Copyright (c) 2014-2025 William Edwards <shadowapex@gmail.com>, Benjamin Bean <superman2k5@gmail.com>
from __future__ import annotations

import logging
from dataclasses import dataclass
from typing import TYPE_CHECKING, final
from uuid import UUID

from tuxemon.db import Acquisition, SeenStatus, db
from tuxemon.event import get_monster_by_iid
from tuxemon.event.eventaction import EventAction
from tuxemon.monster import Monster
from tuxemon.time_handler import today_ordinal

if TYPE_CHECKING:
    from tuxemon.session import Session


logger = logging.getLogger(__name__)


@final
@dataclass
class TradingAction(EventAction):
    """
    Select a monster in the player party and trade.

    Script usage:
        .. code-block::

            trading <variable>,<added>

    Script parameters:
        variable: Name of the variable where to store the monster id (removed).
        added: Slug monster or Name of the variable where to store the monster
            id (added).

    eg. "trading name_variable,apeoro"
    eg. "trading name_variable,name_variable"
    """

    name = "trading"
    variable: str
    added: str

    def start(self, session: Session) -> None:
        player = session.player
        _monster_id = UUID(player.game_variables[self.variable])
        monster_id = get_monster_by_iid(session, _monster_id)
        if monster_id is None:
            logger.error("Monster not found")
            return

        if self.added in db.database["monster"]:
            new = _create_traded_monster(monster_id, self.added)
            owner = monster_id.get_owner()
            slot = owner.monsters.index(monster_id)
            owner.remove_monster(monster_id)
            owner.add_monster(new, slot)
            owner.tuxepedia.add_entry(new.slug, SeenStatus.caught)
        else:
            _added_id = UUID(player.game_variables[self.added])
            added_id = get_monster_by_iid(session, _added_id)
            if added_id is None:
                logger.error("Monster not found")
                return
            _switch_monsters(monster_id, added_id)


def _create_traded_monster(removed: Monster, added: str) -> Monster:
    """Create a new monster with the same level and moves as the removed monster."""
    new = Monster.spawn_base(added, removed.level)
    new.set_capture(today_ordinal())
<<<<<<< HEAD
    new.current_hp = new.hp
    new.set_acquisition(Acquisition.TRADED)
=======
    new.traded = True
>>>>>>> 184d67fd
    return new


def _switch_monsters(removed: Monster, added: Monster) -> None:
    """Switch two monsters between their owners."""
    receiver = removed.get_owner()
    giver = added.get_owner()

    slot_removed = receiver.monsters.index(removed)
    slot_added = giver.monsters.index(added)

    removed.set_acquisition(Acquisition.TRADED)
    added.set_acquisition(Acquisition.TRADED)

    logger.info(f"{removed.name} traded for {added.name}!")
    logger.info(f"{added.name} traded for {removed.name}!")
    logger.info(f"{receiver.name} welcomes {added.name}!")
    logger.info(f"{giver.name} welcomes {removed.name}!")

    giver.remove_monster(removed)
    receiver.add_monster(added, slot_removed)
    receiver.tuxepedia.add_entry(added.slug, SeenStatus.caught)

    receiver.remove_monster(added)
    giver.add_monster(removed, slot_added)
    giver.tuxepedia.add_entry(removed.slug, SeenStatus.caught)<|MERGE_RESOLUTION|>--- conflicted
+++ resolved
@@ -72,12 +72,7 @@
     """Create a new monster with the same level and moves as the removed monster."""
     new = Monster.spawn_base(added, removed.level)
     new.set_capture(today_ordinal())
-<<<<<<< HEAD
-    new.current_hp = new.hp
     new.set_acquisition(Acquisition.TRADED)
-=======
-    new.traded = True
->>>>>>> 184d67fd
     return new
 
 

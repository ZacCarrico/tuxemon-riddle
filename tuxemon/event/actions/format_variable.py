--- conflicted
+++ resolved
@@ -44,29 +44,15 @@
         if value is None:
             logger.error(f"Game variable {key} doesn't exist")
             return
-<<<<<<< HEAD
-        if type_format not in ("int", "float", "-int", "-float"):
-            logger.error(f"{type_format} isn't 'float' or 'int'")
-            return
-=======
         _formats = ["int", "float", "-int", "-float"]
         if type_format not in _formats:
             raise ValueError(f"{type_format} isn't 'float' or 'int'")
->>>>>>> abeafc11
         if type_format == "int":
             player.game_variables[key] = int(value)
         elif type_format == "-int":
             player.game_variables[key] = -int(value)
         elif type_format == "float":
-<<<<<<< HEAD
-            if _rounding is None:
-                player.game_variables[key] = float(value)
-            else:
-                _value = float(value)
-                player.game_variables[key] = round(_value, _rounding)
-=======
             player.game_variables[key] = float(value)
->>>>>>> abeafc11
         elif type_format == "-float":
             player.game_variables[key] = -float(value)
         else:

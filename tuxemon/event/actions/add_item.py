--- conflicted
+++ resolved
@@ -71,26 +71,13 @@
                 existing.increase_quantity()
         else:
             if self.quantity is None:
-<<<<<<< HEAD
                 itm.set_quantity()
-                trainer.add_item(itm)
+                trainer.items.add_item(itm)
             elif self.quantity > 0:
                 itm.set_quantity(self.quantity)
-                trainer.add_item(itm)
+                trainer.items.add_item(itm)
             elif self.quantity < 0:
                 return
             else:
                 itm.set_quantity()
-                trainer.add_item(itm)
-=======
-                itm.quantity = 1
-                trainer.items.add_item(itm)
-            elif self.quantity > 0:
-                itm.quantity = self.quantity
-                trainer.items.add_item(itm)
-            elif self.quantity < 0:
-                return
-            else:
-                itm.quantity = 1
-                trainer.items.add_item(itm)
->>>>>>> 56c91c45
+                trainer.items.add_item(itm)
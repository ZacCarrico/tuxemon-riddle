# SPDX-License-Identifier: GPL-3.0
# Copyright (c) 2014-2024 William Edwards <shadowapex@gmail.com>, Benjamin Bean <superman2k5@gmail.com>
from __future__ import annotations

import logging
from dataclasses import dataclass
from typing import final

from tuxemon import prepare
from tuxemon.event.eventaction import EventAction
from tuxemon.states.world.worldstate import WorldState

logger = logging.getLogger(__name__)


@final
@dataclass
class TeleportAction(EventAction):
    """
    Teleport the player to a particular map and tile coordinates.

    Script usage:
        .. code-block::

            teleport <map_name>,<x>,<y>

    Script parameters:
        map_name: Name of the map to teleport to.
        x: X coordinate of the map to teleport to.
        y: Y coordinate of the map to teleport to.

    """

    name = "teleport"
    map_name: str
    x: int
    y: int

    def start(self) -> None:
        player = self.session.player
        world = self.session.client.get_state_by_name(WorldState)

        # Check to see if we're also performing a transition. If we are, wait
        # to perform the teleport at the apex of the transition
        # TODO: This only needs to happen once.
        if world.in_transition:
            world.delayed_mapname = self.map_name
            world.delayed_teleport = True
            world.delayed_x = self.x
            world.delayed_y = self.y
        else:
            # If we're not doing a transition, then just do the teleport
            map_path = prepare.fetch("maps", self.map_name)

            if world.current_map is None:
                world.change_map(map_path)

            elif map_path != world.current_map.filename:
                world.change_map(map_path)
                logger.debug(f"Load {map_path}")

            logger.debug(f"Stop {player.slug}'s movements")
            player.cancel_path()

            logger.debug(f"Set {player.slug}'s position")
            logger.debug(f"Tile: ({self.x},{self.y})")
            player.set_position((self.x, self.y))

<<<<<<< HEAD
            # unlock_controls will reset controls, but start moving if keys
            # are pressed
            world.unlock_controls(player)
=======
            logger.debug(f"Unlock {player.slug}'s controls")
            world.unlock_controls()
>>>>>>> fb955840
<|MERGE_RESOLUTION|>--- conflicted
+++ resolved
@@ -66,11 +66,5 @@
             logger.debug(f"Tile: ({self.x},{self.y})")
             player.set_position((self.x, self.y))
 
-<<<<<<< HEAD
-            # unlock_controls will reset controls, but start moving if keys
-            # are pressed
-            world.unlock_controls(player)
-=======
             logger.debug(f"Unlock {player.slug}'s controls")
-            world.unlock_controls()
->>>>>>> fb955840
+            world.unlock_controls(player)
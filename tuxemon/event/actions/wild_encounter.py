# SPDX-License-Identifier: GPL-3.0
# Copyright (c) 2014-2025 William Edwards <shadowapex@gmail.com>, Benjamin Bean <superman2k5@gmail.com>
from __future__ import annotations

import logging
from dataclasses import dataclass
from typing import Optional, final

from tuxemon import monster, prepare
from tuxemon.combat import check_battle_legal
from tuxemon.db import db
from tuxemon.event import get_npc
from tuxemon.event.eventaction import EventAction
from tuxemon.graphics import ColorLike, string_to_colorlike
from tuxemon.item.item import Item
from tuxemon.states.world.worldstate import WorldState

logger = logging.getLogger(__name__)


@final
@dataclass
class WildEncounterAction(EventAction):
    """
    Start a encounter with a single wild monster.

    Script usage:
        .. code-block::

            wild_encounter <monster_slug>,<monster_level>[,exp_mod]
                            [,mon_mod][,env][,rgb][,held_item]

    Script parameters:
        monster_slug: Monster slug.
        monster_level: Level of monster.
        exp_mod: Experience modifier.
        mon_mod: Money modifier.
        env: Environment (grass default)
        rgb: color (eg red > 255,0,0 > 255:0:0) - default rgb(255,255,255)
        held_item: item held by the monster
    """

    name = "wild_encounter"
    monster_slug: str
    monster_level: int
    exp: Optional[float] = None
    money: Optional[float] = None
    env: Optional[str] = None
    rgb: Optional[str] = None
    held_item: Optional[str] = None

    def start(self) -> None:
        player = self.session.player

        if not check_battle_legal(player):
            logger.warning("battle is not legal, won't start")
            return

        logger.info("Starting wild encounter!")

        current_monster = monster.Monster()
        current_monster.load_from_db(self.monster_slug)
        current_monster.level = self.monster_level
        current_monster.set_level(self.monster_level)
        current_monster.set_moves(self.monster_level)
        current_monster.current_hp = current_monster.hp
        if self.exp is not None:
            current_monster.experience_modifier = self.exp
        if self.money is not None:
            current_monster.money_modifier = self.money
        if self.held_item is not None:
            item = Item()
            item.load(self.held_item)
            if item.behaviors.holdable:
                current_monster.held_item.set_item(item)
            else:
                logger.error(f"{item.name} isn't 'holdable'")
        current_monster.wild = True

        event_engine = self.session.client.event_engine
        event_engine.execute_action("create_npc", [self.name, 0, 0], True)

        npc = get_npc(self.session, self.name)
        if npc is None:
            logger.error(f"{self.name} not found")
            return

        npc.add_monster(current_monster, len(npc.monsters))
        # NOTE: random battles are implemented as trainer battles.
        #       this is a hack. remove this once trainer/random battlers are fixed

        env_var = player.game_variables.get("environment", "grass")
        env = env_var if self.env is None else self.env
        environment = db.lookup(env, table="environment")

        player.tuxepedia.add_entry(current_monster.slug)

        self.session.client.queue_state(
            "CombatState",
            players=(player, npc),
            combat_type="monster",
            graphics=environment.battle_graphics,
            battle_mode="single",
        )

<<<<<<< HEAD
        self.world.movement.lock_controls(player)
        self.world.movement.stop_char(player)
=======
        self.world = self.session.client.get_state_by_name(WorldState)
        self.world.lock_controls(player)
        self.world.stop_char(player)
>>>>>>> 7d0211aa

        rgb: ColorLike = prepare.WHITE_COLOR
        if self.rgb:
            rgb = string_to_colorlike(self.rgb)
        self.session.client.push_state("FlashTransition", color=rgb)

        self.session.client.event_engine.execute_action(
            "play_music", [environment.battle_music], True
        )

    def update(self) -> None:
        try:
            self.session.client.get_queued_state_by_name("CombatState")
        except ValueError:
            try:
                self.session.client.get_state_by_name("CombatState")
            except ValueError:
                self.stop()

    def cleanup(self) -> None:
        npc = None
        if self.world:
            self.world.remove_entity(self.name)<|MERGE_RESOLUTION|>--- conflicted
+++ resolved
@@ -103,14 +103,9 @@
             battle_mode="single",
         )
 
-<<<<<<< HEAD
+        self.world = self.session.client.get_state_by_name(WorldState)
         self.world.movement.lock_controls(player)
         self.world.movement.stop_char(player)
-=======
-        self.world = self.session.client.get_state_by_name(WorldState)
-        self.world.lock_controls(player)
-        self.world.stop_char(player)
->>>>>>> 7d0211aa
 
         rgb: ColorLike = prepare.WHITE_COLOR
         if self.rgb:

--- conflicted
+++ resolved
@@ -17,10 +17,7 @@
 from tuxemon.item.item import Item
 from tuxemon.monster import Monster
 from tuxemon.session import Session
-<<<<<<< HEAD
-=======
 from tuxemon.states.combat.combat_context import CombatContext
->>>>>>> 81821bc5
 
 logger = logging.getLogger(__name__)
 

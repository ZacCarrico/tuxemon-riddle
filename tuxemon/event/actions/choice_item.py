# SPDX-License-Identifier: GPL-3.0
# Copyright (c) 2014-2025 William Edwards <shadowapex@gmail.com>, Benjamin Bean <superman2k5@gmail.com>
from __future__ import annotations

import logging
from collections.abc import Callable
from dataclasses import dataclass
from functools import partial
from typing import final

from tuxemon.event.eventaction import EventAction
from tuxemon.locale import T
from tuxemon.npc import NPC
from tuxemon.session import Session
<<<<<<< HEAD
=======
from tuxemon.states.choice.choice_item import ChoiceItem
from tuxemon.ui.text_formatter import TextFormatter
>>>>>>> 7545c87c

logger = logging.getLogger(__name__)


@final
@dataclass
class ChoiceItemAction(EventAction):
    """
    Ask the player to make a choice among items.

    Script usage:
        .. code-block::

            choice_item <choices>,<variable>

    Script parameters:
        choices: List of possible choices
            (item slugs eg: potion:tea),
            separated by a colon ":".
        variable: Variable to store the result of the choice.
    """

    name = "choice_item"

    choices: str
    variable: str

    def start(self, session: Session) -> None:
        def _set_variable(var_value: str, player: NPC) -> None:
            player.game_variables[self.variable] = var_value
            session.client.pop_state()

        # perform text substitutions
        choices = TextFormatter.replace_text(session, self.choices, T)
        player = session.player

        # make menu options for each string between the colons
        var_list: list[str] = choices.split(":")
        var_menu: list[tuple[str, str, Callable[[], None]]] = []

        for val in var_list:
            text = T.translate(val)
            var_menu.append((text, val, partial(_set_variable, val, player)))

        session.client.push_state("ChoiceItem", menu=var_menu)

    def update(self, session: Session) -> None:
        try:
            session.client.get_state_by_name("ChoiceItem")
        except ValueError:
            self.stop()<|MERGE_RESOLUTION|>--- conflicted
+++ resolved
@@ -12,11 +12,7 @@
 from tuxemon.locale import T
 from tuxemon.npc import NPC
 from tuxemon.session import Session
-<<<<<<< HEAD
-=======
-from tuxemon.states.choice.choice_item import ChoiceItem
 from tuxemon.ui.text_formatter import TextFormatter
->>>>>>> 7545c87c
 
 logger = logging.getLogger(__name__)
 

--- conflicted
+++ resolved
@@ -119,13 +119,8 @@
             npc_item.variables, game_variables
         ):
             item = Item.create(npc_item.slug, npc_item.model_dump())
-<<<<<<< HEAD
             item.set_quantity(npc_item.quantity)
-            npc.add_item(item)
-=======
-            item.quantity = npc_item.quantity
             npc.items.add_item(item)
->>>>>>> 56c91c45
 
 
 def check_variables(

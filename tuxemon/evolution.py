--- conflicted
+++ resolved
@@ -117,17 +117,11 @@
         if evolution_item.element is not None:
             conditions.append(self.monster.has_type(evolution_item.element))
         if evolution_item.tech is not None:
-<<<<<<< HEAD
             conditions.append(owner.party.has_tech(evolution_item.tech))
-        if evolution_item.traded is not None:
-            conditions.append(evolution_item.traded == self.monster.traded)
-=======
-            conditions.append(owner.has_tech(evolution_item.tech))
         if evolution_item.acquisition is not None:
             conditions.append(
                 evolution_item.acquisition == self.monster.acquisition
             )
->>>>>>> 7545c87c
         if evolution_item.moves:
             moves_slugs = {mov.slug for mov in self.monster.moves.get_moves()}
             conditions.extend(

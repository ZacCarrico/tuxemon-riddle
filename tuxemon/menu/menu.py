--- conflicted
+++ resolved
@@ -237,11 +237,7 @@
         """
         animation = self.animate_open()
         if animation:
-<<<<<<< HEAD
             animation.schedule(self._set_open, ScheduleType.ON_FINISH)
-=======
-            animation.schedule(self._set_open)
->>>>>>> 81821bc5
         else:
             self.open = True
 
@@ -254,11 +250,7 @@
         self.menu.enable()
         animation = self.animate_close()
         if animation:
-<<<<<<< HEAD
             animation.schedule(self.client.pop_state, ScheduleType.ON_FINISH)
-=======
-            animation.schedule(self.client.pop_state)
->>>>>>> 81821bc5
         else:
             self.client.pop_state()
 
@@ -865,11 +857,7 @@
                         ),
                         ScheduleType.ON_UPDATE,
                     )
-<<<<<<< HEAD
                 ani.schedule(show_items, ScheduleType.ON_FINISH)
-=======
-                ani.schedule(show_items)
->>>>>>> 81821bc5
             else:
                 self.state = MenuState.NORMAL
                 show_items()
@@ -880,11 +868,7 @@
             ani = self.animate_close()
             self.on_close()
             if ani:
-<<<<<<< HEAD
                 ani.schedule(self.client.pop_state, ScheduleType.ON_FINISH)
-=======
-                ani.schedule(self.client.pop_state)
->>>>>>> 81821bc5
             else:
                 self.client.pop_state()
 

--- conflicted
+++ resolved
@@ -220,12 +220,11 @@
         """
         Resumes the menu.
         """
-<<<<<<< HEAD
         if self.state_controller.is_closed():
             self.state_controller.open()
             animation = self.animate_open()
             if animation:
-                animation.schedule(self._set_open)
+                animation.schedule(self._set_open, ScheduleType.ON_FINISH)
             else:
                 self._set_open()
         else:
@@ -250,11 +249,6 @@
         if self.state_controller.is_disabled():
             self.state_controller.set_normal()
             self.menu.enable()
-=======
-        animation = self.animate_open()
-        if animation:
-            animation.schedule(self._set_open, ScheduleType.ON_FINISH)
->>>>>>> 8cf7a4de
         else:
             logger.debug("Menu enable called but was not in DISABLED state.")
 

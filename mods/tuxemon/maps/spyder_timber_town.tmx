<?xml version="1.0" encoding="UTF-8"?>
<map version="1.10" tiledversion="1.11.0" orientation="orthogonal" renderorder="right-down" compressionlevel="0" width="40" height="40" tilewidth="16" tileheight="16" infinite="0" nextlayerid="8" nextobjectid="390">
 <properties>
  <property name="edges" value="clamped"/>
  <property name="map_type" value="town"/>
  <property name="north" value="route5"/>
  <property name="scenario" value="spyder"/>
  <property name="slug" value="timber_town"/>
  <property name="south" value="tunnel"/>
 </properties>
 <tileset firstgid="1" source="../gfx/tilesets/core_city_and_country.tsx"/>
 <tileset firstgid="1441" source="../gfx/tilesets/core_outdoor.tsx"/>
 <tileset firstgid="4216" source="../gfx/tilesets/core_set pieces.tsx"/>
 <tileset firstgid="5766" source="../gfx/tilesets/core_buildings.tsx"/>
 <tileset firstgid="8116" source="../gfx/tilesets/core_outdoor_nature.tsx"/>
 <layer id="1" name="Tile Layer 1" width="40" height="40">
  <data encoding="base64" compression="zlib">
   eAHtV0suRUEQbZEgGLwJNiBYAzZgFRhbBxuQWARjE3YifjuhKrmH8yr9v32f++QOKtW/W326Tp3u92Zrzs062xG/K7ZHY5gbgz8WXCdipxO+H85KePlP+Tvb/q3bkhzUrt2X/ZYlf/eiD9UxbCx6Rv5Uw2xj0fO54Logu+lwjgWfrV3kc8JXdxeE8jfUO/i67tybMeYU+0K3D139WT1jvDXvKxvO3W3OG+NDvli7sXZffFdb87ym8EG/0O01aZl1jfalzPP5+rZT+BAfeUzl59GcH9+XeK65T+L3SdqHYr5Yufh835aO+XKmNbgawKbv/pjx6fmBz+p2iHeY8wdOldejQP4Yn9Vuqh5LudX1jC/EqY0LHUOn8K31WoOP9WTvcl//Xe57e76Sfmn+eL3qSPeydzr3LSf2DcJbZD1qmfezsXzn5PU1+KAtW7u2j1rm/Wrwca58bRszVLuoYXjU8qLx+TiJjZXiO5B7R++fmD3LPHL5IW2fbnLH+E2zXMTOFZvjMwNnrue49ptlx3eb+Z87pwZi9cFzXCut8qccfSV+W70k5sEz10pLfIjf10/4Fvv++vhq8TveF1fHJn7/nt8QNy3GJ36H5fcbVJsbIg==
  </data>
 </layer>
 <layer id="2" name="Tile Layer 2" width="40" height="40">
  <data encoding="base64" compression="zlib">
   eAHtmEtuwjAQhketWtpuoI9dkVAvUG7Ao8tegBsUjhH1wRLO0gcCbsAlENB2W87AP1IsjSCJQmKZgXqkT0PGjv3njyPZEG3GtLJZy1L5uyBaApOzjLGLexpEwfq8UbX1Pq6uOxH6omqu9OzTPKMEsUltCbdZbTIaOEt4EtNmdcKMg7GW0xOiAtCkyzwOa7qHtqpSfYsjCuYhM2SjW0vWru/8mIKzkAKyFt+8Du/ANg483xK9gFfwBrpAU7xDzwf4BF9gADTFHHoW4Bv8gF/gIibY16aJYpmoBC7BFbgGLoL33GmiBj110ABN8AB8eAe8A96B/+DAGHvvkWCobC/O+/CyQNtZgfXxOmGNnDXqa0PbU+ihRn3y/bZwlpHrMe/vvOvZrD/pYR9e9kI/4+qyDz+f7MfXpj3v+5DnQHMetJldnC0fI/7P428pLu627B83jq/bdeAm5Z7b7qyHN5pLH1fkGISD
  </data>
 </layer>
 <layer id="3" name="Tile Layer 3" width="40" height="40">
  <data encoding="base64" compression="zlib">
   eAHVmEtsVVUUhg+UykMmSl8mhodoSEwIIhjiqDJBh75AhviIBUYIrZow4DLBITCA3hKgKAPfOBFbZxD6uJ3YwkRA20IUnAgSRWTIt3LPn+7s7HPPo/eSuJLvrnPW2nuv/66z7zmnrSyKojGoxD5yTLG+KCqVQee+b2FuFnuCNTpSaCfvrnWLtW+DvHIbHpuJnWfOOdAY35u+PQujqLsGPeQ2ssZLsLep6u1YKNZJTN8/wpJ6Z7k8Vqb+iWej6GSAfmLHyO+g9nY4jT7zLop1Edf3t/qh3uXRpbGmbxIdUwGmY32HqX0ohYPkbU31UF515L9nI5yFH2AABqGWZdH3I7U750WlQXwIyw3E+tRDeb/2b+j5HW7ATfgDallWfV2xvmv4aZiCyThmuQH0uT1L2n+P80NbAi3QCm1Qy7LqG4x7t6B55nfazLHips/t2cPcf9epfS3mOUffao4VnyZvfVAP5S02G8vSP1v/k7lR6QBsRdNbsAU2g+LSoB7KK57mv2Iffg3fwLdwBsyy6ruMtp/B5jyJN+zYjbs9s/1nNpc6TTAPmuERCNkV4lfhF/gVJsGsiL7qzOqnq8/tme0/s7XUeR7WwXp4AXybzzNlAb+ThbAIHoXFYFZPfdUVq5/q5Tb0vA3vwLvwHuSxRulze5lHjz82q77v2G9n4j3nrpEUT7r/uXOzHGfVl7SWrqOfr9f972hbFPUWoMwcM/86Sq/e7aqjin8OU2ekAKOxPr+y9Ordzs/nPa+3PvWvXvvvLn34twD3UvpXr/13gTpDBRhL0Kf+yYeu532e1f/BvfiZHRqj2N/U+acA9xP0af/Jq47rl8+JSstgKbjx0PEK7udPwUp4Gp7JeL6Kcb6pZ773x+XR9yp1XoPX4Q14M+P5Fsb5pp753h+XR58/N+38RZ7ltSytdzb3Fa7ry7Apw/WtVatILq13RdZMm/Mxf198BB9CD3RDaI7fO52HxtYzdgo9/XASTsBxCK3v907nobH1jFXQMwojMAxDkLS+eiafNM7i++ZwA4T9MBu7g56/4Dbcgj8htJ79dtQz+dA4xT5H1xfw5Sz1dfB3UDu0QSu0gGok+SzvL+PomoCLs9SXpCEU13U9z6U7l+H5FVqjkTFdV+lsZK28a0uTeenMu0Yjx0uT+bzvf90dUWkP7IYPYBeY1p34HbAduuB9WNPC/yzxofFp3089zPv+d5p6n8GncAr6wWr14cvQC0fhCFg8abzlapl6KJ21xrq5S9S9CBMwDj+B5Sv4URiBYRgCiyeNt1ySSdP/bf+5ut196cfd7+3nks51n/Xz7lp27Ofd/adrnubdNdPGKq/7rM7lly6fWW1q2cz9RPkHYyCfEQ==
  </data>
 </layer>
 <layer id="7" name="Tile Layer 5" width="40" height="40">
  <data encoding="base64" compression="zlib">
   eAHt1TEKwCAMBVBv0aN0KfQ2XQref+yeJQQKBnluwWC+b9AxLAIECBAgsL/AffS+42yer7eedAQIEOgtcIY3Ptar0z8hX6xX5zOfAAECBAgQ+F/gCv9/NqHan52X7b/FfNX+bL79fQQ+9CYEHA==
  </data>
 </layer>
 <layer id="4" name="Tile Layer 4" width="40" height="40">
  <data encoding="base64" compression="zlib">
   eAHt0zkOglAYReG7BAojJnZsQtBlOLAYcWic2Yi6HES34yktiBYm5gXvTb7mVT8nQfL+scAmlrbYYY8DPBdwgfcF5vwnBRZYYoVfrOpKN9S444HXHSPphBIh7sxdF1wDvS/EZr7p+wLjvjTBFDPk8FzABVzABVzABVzABVzABdpRYNCTUmQYYoREWje9Rx2p6b0dJfwVLuACnwo8AfooFkY=
  </data>
 </layer>
 <objectgroup color="#ff0000" id="6" name="Collisions">
  <object id="246" type="collision" x="96" y="0" width="176" height="32"/>
  <object id="248" type="collision" x="0" y="0" width="64" height="32"/>
  <object id="249" type="collision" x="0" y="32" width="48" height="32"/>
  <object id="250" type="collision" x="0" y="64" width="32" height="32"/>
  <object id="251" type="collision" x="0" y="96" width="48" height="32"/>
  <object id="252" type="collision" x="0" y="128" width="32" height="32"/>
  <object id="253" type="collision" x="0" y="160" width="16" height="32"/>
  <object id="254" type="collision" x="32" y="160" width="80" height="48"/>
  <object id="255" type="collision" x="192" y="144" width="32" height="48"/>
  <object id="256" type="collision" x="96" y="64" width="32" height="48"/>
  <object id="257" type="collision" x="128" y="64" width="48" height="32"/>
  <object id="258" type="collision" x="144" y="96" width="32" height="16"/>
  <object id="259" type="collision" x="128" y="240" width="48" height="64"/>
  <object id="260" type="collision" x="192" y="240" width="16" height="64"/>
  <object id="261" type="collision" x="176" y="240" width="16" height="48"/>
  <object id="268" type="collision" x="0" y="192" width="32" height="32"/>
  <object id="269" type="collision" x="0" y="224" width="48" height="32"/>
  <object id="270" type="collision" x="0" y="256" width="32" height="32"/>
  <object id="271" type="collision" x="0" y="288" width="48" height="32"/>
  <object id="272" type="collision" x="0" y="320" width="32" height="32"/>
  <object id="273" type="collision" x="0" y="352" width="48" height="32"/>
  <object id="274" type="collision" x="0" y="384" width="32" height="32"/>
  <object id="275" type="collision" x="0" y="416" width="48" height="32"/>
  <object id="276" type="collision" x="0" y="448" width="32" height="96"/>
  <object id="277" type="collision" x="0" y="544" width="48" height="32"/>
  <object id="278" type="collision" x="0" y="576" width="32" height="32"/>
  <object id="280" type="collision" x="256" y="608" width="256" height="32"/>
  <object id="283" type="collision" x="192" y="544" width="80" height="48"/>
  <object id="284" type="collision" x="288" y="544" width="80" height="32"/>
  <object id="285" type="collision" x="384" y="544" width="80" height="48"/>
  <object id="287" type="collision" x="368" y="544" width="16" height="16"/>
  <object id="288" type="collision" x="144" y="448" width="48" height="32"/>
  <object id="293" type="collision" x="576" y="608" width="64" height="32"/>
  <object id="294" type="collision" x="592" y="576" width="48" height="32"/>
  <object id="295" type="collision" x="608" y="544" width="32" height="32"/>
  <object id="296" type="collision" x="592" y="512" width="48" height="32"/>
  <object id="297" type="collision" x="608" y="480" width="32" height="32"/>
  <object id="298" type="collision" x="624" y="464" width="16" height="16"/>
  <object id="299" type="collision" x="592" y="448" width="16" height="16"/>
  <object id="301" type="collision" x="608" y="432" width="32" height="32"/>
  <object id="302" type="collision" x="592" y="400" width="48" height="32"/>
  <object id="303" type="collision" x="608" y="368" width="32" height="32"/>
  <object id="304" type="collision" x="592" y="336" width="48" height="32"/>
  <object id="305" type="collision" x="608" y="240" width="32" height="96"/>
  <object id="311" type="collision" x="544" y="224" width="32" height="32"/>
  <object id="312" type="collision" x="592" y="144" width="32" height="32"/>
  <object id="313" type="collision" x="608" y="112" width="32" height="32"/>
  <object id="315" type="collision" x="592" y="80" width="32" height="32"/>
  <object id="319" type="collision" x="432" y="48" width="64" height="80"/>
  <object id="320" type="collision" x="496" y="48" width="96" height="48"/>
  <object id="321" type="collision" x="528" y="96" width="64" height="32"/>
  <object id="322" type="collision" x="288" y="240" width="176" height="128"/>
  <object id="323" type="collision" x="464" y="240" width="64" height="112"/>
  <object id="324" type="collision" x="480" y="352" width="48" height="16"/>
  <object id="325" type="collision" x="480" y="368" width="16" height="16"/>
  <object id="326" type="collision" x="0" y="608" width="208" height="32"/>
  <object id="343" type="collision" x="240" y="144" width="32" height="48"/>
  <object id="344" type="collision" x="224" y="144" width="16" height="32"/>
  <object id="360" type="collision" x="176" y="176" width="16" height="16"/>
  <object id="362" type="collision" x="288" y="576" width="16" height="16"/>
  <object id="363" type="collision" x="320" y="576" width="48" height="16"/>
 </objectgroup>
 <objectgroup color="#ffff00" id="5" name="Events">
  <object id="182" name="Teleport to Route 5" type="event" x="64" y="0" width="16" height="16">
   <properties>
    <property name="act1" value="transition_teleport spyder_route5.tmx,4,19,0.3"/>
    <property name="act2" value="char_face player,up"/>
    <property name="cond1" value="is char_at player"/>
    <property name="cond2" value="is char_facing player,up"/>
   </properties>
  </object>
  <object id="183" name="Teleport to Tunnel" type="event" x="240" y="624" width="16" height="16">
   <properties>
    <property name="act1" value="transition_teleport spyder_tunnel.tmx,15,0,0.3"/>
    <property name="act2" value="char_face player,down"/>
    <property name="cond1" value="is char_at player"/>
    <property name="cond2" value="is char_facing player,down"/>
   </properties>
  </object>
  <object id="184" name="Teleport to Tunnel" type="event" x="224" y="624" width="16" height="16">
   <properties>
    <property name="act1" value="transition_teleport spyder_tunnel.tmx,14,0,0.3"/>
    <property name="act2" value="char_face player,down"/>
    <property name="cond1" value="is char_at player"/>
    <property name="cond2" value="is char_facing player,down"/>
   </properties>
  </object>
  <object id="188" name="Teleport to Scoop" type="event" x="464" y="352" width="16" height="16">
   <properties>
    <property name="act1" value="transition_teleport spyder_scoop1.tmx,0,3,0.3"/>
    <property name="act2" value="char_face player,right"/>
    <property name="cond1" value="is char_at player"/>
    <property name="cond2" value="is char_facing player,up"/>
   </properties>
  </object>
  <object id="329" name="Stop! - Scoop" type="event" x="464" y="368" width="16" height="16">
   <properties>
    <property name="act01" value="char_stop player"/>
    <property name="act03" value="pathfind spyder_dante,29,25"/>
    <property name="act04" value="translated_dialog spyder_timber_dante2"/>
    <property name="act05" value="add_item app_contacts"/>
<<<<<<< HEAD
    <property name="act06" value="translated_dialog app_contacts,,center,center,middle"/>
    <property name="act07" value="add_contacts spyder_papertown_mom,000"/>
    <property name="act08" value="add_contacts professor,111"/>
=======
    <property name="act06" value="translated_dialog app_contacts,,center"/>
    <property name="act07" value="add_contacts player,spyder_papertown_mom,family,100"/>
    <property name="act08" value="add_contacts player,spyder_dante,friend,80"/>
>>>>>>> 202fd510
    <property name="act09" value="pathfind spyder_dante,24,31"/>
    <property name="act10" value="set_variable timberdantewarn:yes"/>
    <property name="cond1" value="is char_at player"/>
    <property name="cond2" value="not variable_set timberdantewarn:yes"/>
   </properties>
  </object>
  <object id="330" name="Create Dante" type="event" x="384" y="496" width="16" height="16">
   <properties>
    <property name="act1" value="create_npc spyder_dante,24,31"/>
    <property name="cond1" value="not char_exists spyder_dante"/>
   </properties>
  </object>
  <object id="331" name="Talk Dante" type="event" x="384" y="480" width="16" height="16">
   <properties>
    <property name="act1" value="translated_dialog spyder_timber_dante1"/>
    <property name="behav1" value="talk spyder_dante"/>
   </properties>
  </object>
  <object id="332" name="Seen Timber" type="event" x="64" y="16" width="32" height="16">
   <properties>
    <property name="act2" value="set_variable seentimber:yes"/>
    <property name="cond1" value="is char_at player"/>
   </properties>
  </object>
  <object id="333" name="Create Captain" type="event" x="160" y="336" width="16" height="16">
   <properties>
    <property name="act1" value="create_npc spyder_captain,8,22"/>
    <property name="act2" value="char_face spyder_captain,up"/>
    <property name="cond1" value="not char_exists spyder_captain"/>
    <property name="cond2" value="is variable_set captainreturns:yes"/>
   </properties>
  </object>
  <object id="334" name="Talk Captain - Flower" type="event" x="160" y="320" width="16" height="16">
   <properties>
    <property name="act1" value="translated_dialog spyder_river_captain2"/>
    <property name="act2" value="translated_dialog_choice paper_town:leather_town:flower_city,rivergoto"/>
    <property name="behav1" value="talk spyder_captain"/>
    <property name="cond1" value="not variable_set seentimber:yes"/>
   </properties>
  </object>
  <object id="338" name="Talk Captain - Timber" type="event" x="176" y="320" width="16" height="16">
   <properties>
    <property name="act1" value="translated_dialog spyder_river_captain2"/>
    <property name="act2" value="translated_dialog_choice paper_town:leather_town:flower_city:timber_town,rivergoto"/>
    <property name="behav1" value="talk spyder_captain"/>
    <property name="cond1" value="not variable_set seencandy:yes"/>
   </properties>
  </object>
  <object id="341" name="Talk Captain - Candy" type="event" x="192" y="320" width="16" height="16">
   <properties>
    <property name="act1" value="translated_dialog spyder_river_captain2"/>
    <property name="act2" value="translated_dialog_choice paper_town:leather_town:flower_city:timber_town:candy_port,rivergoto"/>
    <property name="behav1" value="talk spyder_captain"/>
    <property name="cond1" value="is variable_set seencandy:yes"/>
   </properties>
  </object>
  <object id="342" name="Teleport to Timber Centre" type="event" x="128" y="96" width="16" height="16">
   <properties>
    <property name="act1" value="transition_teleport spyder_timber_center.tmx,6,10,0.3"/>
    <property name="act2" value="char_face player,up"/>
    <property name="cond1" value="is char_at player"/>
    <property name="cond2" value="is char_facing player,up"/>
   </properties>
  </object>
  <object id="345" name="Teleport to Timber Scoop" type="event" x="224" y="176" width="16" height="16">
   <properties>
    <property name="act1" value="transition_teleport spyder_timber_scoop.tmx,5,10,0.3"/>
    <property name="act2" value="char_face player,up"/>
    <property name="cond1" value="is char_at player"/>
    <property name="cond2" value="is char_facing player,up"/>
   </properties>
  </object>
  <object id="346" name="Destination - Flower" type="event" x="128" y="272" width="16" height="16">
   <properties>
    <property name="act1" value="set_variable rivergoto:nothing"/>
    <property name="act4" value="char_face player,up"/>
    <property name="act5" value="transition_teleport spyder_flower_city.tmx,17,30,0.3"/>
    <property name="cond1" value="is variable_set rivergoto:flower_city"/>
   </properties>
  </object>
  <object id="347" name="Destination - Leather" type="event" x="112" y="288" width="16" height="16">
   <properties>
    <property name="act1" value="set_variable rivergoto:nothing"/>
    <property name="act2" value="transition_teleport spyder_leather_town.tmx,17,19,0.3"/>
    <property name="act4" value="char_face player,right"/>
    <property name="cond1" value="is variable_set rivergoto:leather_town"/>
   </properties>
  </object>
  <object id="348" name="Destination - Paper" type="event" x="96" y="272" width="16" height="16">
   <properties>
    <property name="act1" value="set_variable rivergoto:nothing"/>
    <property name="act2" value="transition_teleport spyder_paper_town.tmx,4,13,0.3"/>
    <property name="act4" value="char_face player,up"/>
    <property name="cond1" value="is variable_set rivergoto:paper_town"/>
   </properties>
  </object>
  <object id="350" name="Destination - Candy" type="event" x="64" y="272" width="16" height="16">
   <properties>
    <property name="act1" value="set_variable rivergoto:nothing"/>
    <property name="act2" value="transition_teleport spyder_candy_port.tmx,37,13,0.3"/>
    <property name="act4" value="char_face player,down"/>
    <property name="cond1" value="is variable_set rivergoto:candy_port"/>
   </properties>
  </object>
  <object id="351" name="Sign: Timber Town" type="event" x="96" y="16" width="16" height="16">
   <properties>
    <property name="act1" value="translated_dialog welcome_location_town"/>
    <property name="cond1" value="is char_facing_tile player"/>
    <property name="cond2" value="is button_pressed K_RETURN"/>
   </properties>
  </object>
  <object id="354" name="Sign: Scoop" type="event" x="480" y="368" width="16" height="16">
   <properties>
    <property name="act1" value="translated_dialog spyder_scoop_sign"/>
    <property name="cond1" value="is char_facing_tile player"/>
    <property name="cond2" value="is button_pressed K_RETURN"/>
   </properties>
  </object>
  <object id="357" name="Environment Day" type="event" x="16" y="0" width="16" height="16">
   <properties>
    <property name="act1" value="set_variable environment:grass"/>
    <property name="cond1" value="not variable_set stage_of_day:night"/>
    <property name="cond2" value="not variable_set environment:grass"/>
   </properties>
  </object>
  <object id="358" name="Environment Night" type="event" x="32" y="0" width="16" height="16">
   <properties>
    <property name="act1" value="set_variable environment:night_grass"/>
    <property name="cond1" value="is variable_set stage_of_day:night"/>
    <property name="cond2" value="not variable_set environment:night_grass"/>
   </properties>
  </object>
  <object id="356" name="Destination - Timber" type="event" x="80" y="288" width="16" height="16">
   <properties>
    <property name="act1" value="set_variable rivergoto:nothing"/>
    <property name="act2" value="transition_teleport spyder_timber_town.tmx,8,21,0.3"/>
    <property name="act4" value="char_face player,up"/>
    <property name="cond1" value="is variable_set rivergoto:timber_town"/>
   </properties>
  </object>
  <object id="359" name="Sign: Timber Scoop" type="event" x="176" y="176" width="16" height="16">
   <properties>
    <property name="act1" value="translated_dialog spyder_multi_martsign"/>
    <property name="cond1" value="is char_facing_tile player"/>
    <property name="cond2" value="is button_pressed K_RETURN"/>
   </properties>
  </object>
  <object id="364" name="Teleport to Flower City 1" type="event" x="624" y="192" width="16" height="16">
   <properties>
    <property name="act1" value="transition_teleport spyder_flower_city.tmx,0,32,0.3"/>
    <property name="act2" value="char_face player,right"/>
    <property name="cond1" value="is char_at player"/>
    <property name="cond2" value="is char_facing player,right"/>
   </properties>
  </object>
  <object id="365" name="Teleport to Flower City 2" type="event" x="624" y="208" width="16" height="16">
   <properties>
    <property name="act1" value="transition_teleport spyder_flower_city.tmx,0,33,0.3"/>
    <property name="act2" value="char_face player,right"/>
    <property name="cond1" value="is char_at player"/>
    <property name="cond2" value="is char_facing player,right"/>
   </properties>
  </object>
  <object id="366" name="Teleport to Flower City 3" type="event" x="624" y="224" width="16" height="16">
   <properties>
    <property name="act1" value="transition_teleport spyder_flower_city.tmx,0,34,0.3"/>
    <property name="act2" value="char_face player,right"/>
    <property name="cond1" value="is char_at player"/>
    <property name="cond2" value="is char_facing player,right"/>
   </properties>
  </object>
  <object id="367" name="Teleport to Routee 1" type="event" x="528" y="624" width="16" height="16">
   <properties>
    <property name="act1" value="transition_teleport spyder_routee.tmx,13,0,0.3"/>
    <property name="act2" value="char_face player,down"/>
    <property name="cond1" value="is char_at player"/>
    <property name="cond2" value="is char_facing player,down"/>
   </properties>
  </object>
  <object id="368" name="Teleport to Routee 2" type="event" x="544" y="624" width="16" height="16">
   <properties>
    <property name="act1" value="transition_teleport spyder_routee.tmx,14,0,0.3"/>
    <property name="act2" value="char_face player,down"/>
    <property name="cond1" value="is char_at player"/>
    <property name="cond2" value="is char_facing player,down"/>
   </properties>
  </object>
  <object id="370" name="Teleport to Timber Cafe" type="event" x="176" y="288" width="16" height="16">
   <properties>
    <property name="act1" value="transition_teleport spyder_timber_cafe.tmx,8,11,0.3"/>
    <property name="act2" value="char_face player,up"/>
    <property name="cond1" value="is char_at player"/>
    <property name="cond2" value="is char_facing player,up"/>
   </properties>
  </object>
  <object id="371" name="Teleport to Timber House" type="event" x="304" y="576" width="16" height="16">
   <properties>
    <property name="act1" value="transition_teleport spyder_timber_house.tmx,6,7,0.3"/>
    <property name="act2" value="char_face player,up"/>
    <property name="cond1" value="is char_at player"/>
    <property name="cond2" value="is char_facing player,up"/>
   </properties>
  </object>
  <object id="369" name="Surfboard" type="event" x="272" y="320" width="16" height="16">
   <properties>
    <property name="act01" value="char_stop player"/>
    <property name="act02" value="lock_controls"/>
    <property name="act03" value="create_npc spyder_papertown_mom,26,23"/>
    <property name="act04" value="pathfind spyder_papertown_mom,17,21"/>
    <property name="act05" value="unlock_controls"/>
    <property name="act06" value="char_face player,down"/>
    <property name="act07" value="char_face spyder_papertown_mom,up"/>
    <property name="act08" value="translated_dialog spyder_timber_mom1"/>
    <property name="act09" value="add_item surfboard"/>
    <property name="act10" value="translated_dialog surfboard,,center,center,middle"/>
    <property name="act11" value="translated_dialog spyder_timber_mom2"/>
    <property name="act12" value="pathfind spyder_papertown_mom,26,23"/>
    <property name="act13" value="remove_npc spyder_papertown_mom"/>
    <property name="act14" value="set_variable timbermom:yes"/>
    <property name="cond1" value="not variable_set timbermom:yes"/>
    <property name="cond2" value="is variable_set scooparachne:yes"/>
   </properties>
  </object>
  <object id="376" name="Teleport to Walled Garden" type="event" x="512" y="112" width="16" height="16">
   <properties>
    <property name="act1" value="transition_teleport spyder_timber_walledgarden1.tmx,8,11,0.3"/>
    <property name="act2" value="char_face player,up"/>
    <property name="cond1" value="is char_at player"/>
    <property name="cond2" value="is char_facing player,up"/>
   </properties>
  </object>
  <object id="377" name="Teleport to Walled Garden" type="event" x="496" y="112" width="16" height="16">
   <properties>
    <property name="act1" value="transition_teleport spyder_timber_walledgarden1.tmx,7,11,0.3"/>
    <property name="act2" value="char_face player,up"/>
    <property name="cond1" value="is char_at player"/>
    <property name="cond2" value="is char_facing player,up"/>
   </properties>
  </object>
  <object id="379" name="Create Rogue no pass" type="event" x="464" y="192" width="16" height="16">
   <properties>
    <property name="act1" value="create_npc spyder_outsidewalled_rogue,33,14"/>
    <property name="cond1" value="not char_exists spyder_outsidewalled_rogue"/>
    <property name="cond2" value="not has_item player,gold_pass"/>
   </properties>
  </object>
  <object id="380" name="Talk Rogue no pass" type="event" x="464" y="208" width="16" height="16">
   <properties>
    <property name="act1" value="translated_dialog spyder_outsidewalled_rogue1"/>
    <property name="act2" value="translated_dialog spyder_outsidewalled_rogue2"/>
    <property name="behav1" value="talk spyder_outsidewalled_rogue"/>
    <property name="cond1" value="not has_item player,gold_pass"/>
   </properties>
  </object>
  <object id="381" name="Create Rogue pass" type="event" x="448" y="192" width="16" height="16">
   <properties>
    <property name="act1" value="create_npc spyder_outsidewalled_rogue,30,10"/>
    <property name="act2" value="char_face spyder_outsidewalled_rogue,right"/>
    <property name="cond1" value="not char_exists spyder_outsidewalled_rogue"/>
    <property name="cond2" value="is has_item player,gold_pass"/>
   </properties>
  </object>
  <object id="382" name="Talk Rogue pass" type="event" x="448" y="208" width="16" height="16">
   <properties>
    <property name="act1" value="translated_dialog spyder_outsidewalled_rogue1"/>
    <property name="act2" value="translated_dialog spyder_outsidewalled_rogue3"/>
    <property name="behav1" value="talk spyder_outsidewalled_rogue"/>
    <property name="cond1" value="is has_item player,gold_pass"/>
    <property name="cond2" value="not variable_set walledmidas:yes"/>
   </properties>
  </object>
  <object id="383" name="Talk Rogue pass" type="event" x="448" y="208" width="16" height="16">
   <properties>
    <property name="act1" value="translated_dialog spyder_outsidewalled_rogue1"/>
    <property name="act2" value="translated_dialog spyder_outsidewalled_rogue3"/>
    <property name="act3" value="translated_dialog spyder_outsidewalled_rogue4"/>
    <property name="behav1" value="talk spyder_outsidewalled_rogue"/>
    <property name="cond1" value="is has_item player,gold_pass"/>
    <property name="cond2" value="is variable_set walledmidas:yes"/>
   </properties>
  </object>
  <object id="384" name="Create Midas" type="event" x="544" y="192" width="16" height="16">
   <properties>
    <property name="act1" value="create_npc spyder_outsidewalled_midas,33,8"/>
    <property name="cond1" value="not char_exists spyder_outsidewalled_midas"/>
    <property name="cond2" value="is has_item player,gold_pass"/>
    <property name="cond3" value="is variable_set walledmidas:yes"/>
   </properties>
  </object>
  <object id="385" name="Talk Midas" type="event" x="544" y="208" width="16" height="16">
   <properties>
    <property name="act1" value="translated_dialog spyder_outsidewalled_midas1"/>
    <property name="behav1" value="talk spyder_outsidewalled_midas"/>
    <property name="cond1" value="is has_item player,gold_pass"/>
    <property name="cond2" value="is variable_set walledmidas:yes"/>
   </properties>
  </object>
  <object id="385" name="Door locked" type="event" x="64" y="192" width="16" height="16">
   <properties>
    <property name="act1" value="translated_dialog spyder_door_locked"/>
    <property name="cond1" value="is char_facing_tile player"/>
    <property name="cond2" value="is button_pressed K_RETURN"/>
   </properties>
  </object>
  <object id="389" name="Play Music" type="event" x="0" y="0" width="16" height="16">
   <properties>
    <property name="act1" value="play_music music_18_nighttide_waltz"/>
    <property name="cond1" value="not music_playing music_18_nighttide_waltz"/>
   </properties>
  </object>
 </objectgroup>
</map><|MERGE_RESOLUTION|>--- conflicted
+++ resolved
@@ -140,15 +140,9 @@
     <property name="act03" value="pathfind spyder_dante,29,25"/>
     <property name="act04" value="translated_dialog spyder_timber_dante2"/>
     <property name="act05" value="add_item app_contacts"/>
-<<<<<<< HEAD
     <property name="act06" value="translated_dialog app_contacts,,center,center,middle"/>
-    <property name="act07" value="add_contacts spyder_papertown_mom,000"/>
-    <property name="act08" value="add_contacts professor,111"/>
-=======
-    <property name="act06" value="translated_dialog app_contacts,,center"/>
     <property name="act07" value="add_contacts player,spyder_papertown_mom,family,100"/>
     <property name="act08" value="add_contacts player,spyder_dante,friend,80"/>
->>>>>>> 202fd510
     <property name="act09" value="pathfind spyder_dante,24,31"/>
     <property name="act10" value="set_variable timberdantewarn:yes"/>
     <property name="cond1" value="is char_at player"/>

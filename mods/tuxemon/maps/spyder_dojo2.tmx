<?xml version="1.0" encoding="UTF-8"?>
<map version="1.8" tiledversion="1.8.0" orientation="orthogonal" renderorder="right-down" compressionlevel="0" width="24" height="12" tilewidth="16" tileheight="16" infinite="0" nextlayerid="7" nextobjectid="32">
 <properties>
  <property name="edges" value="clamped"/>
  <property name="inside" type="bool" value="true"/>
  <property name="scenario" value="spyder"/>
  <property name="slug" value="dojo2"/>
  <property name="types" value="dungeon"/>
 </properties>
 <tileset firstgid="1" name="core_indoor_walls" tilewidth="16" tileheight="16" tilecount="3864" columns="46">
  <image source="../gfx/tilesets/core_indoor_walls.png" width="736" height="1344"/>
 </tileset>
 <tileset firstgid="3865" name="core_indoor_stairs" tilewidth="16" tileheight="16" tilecount="2970" columns="45">
  <image source="../gfx/tilesets/core_indoor_stairs.png" width="720" height="1056"/>
 </tileset>
 <tileset firstgid="6835" name="core_indoor_floors" tilewidth="16" tileheight="16" tilecount="3864" columns="46">
  <image source="../gfx/tilesets/core_indoor_floors.png" width="736" height="1344"/>
 </tileset>
 <layer id="1" name="Layer 1" width="24" height="12">
  <data encoding="base64" compression="zlib">
   eAFjYKAv4AdaJ4CEqW27LdDAE0iYFuaXyjMwkIOJcQvI/SCzQQBGQ3j4SUJqYeGei2buOzkGBnwYZish82HhfhLNfJB+apkPcgMMw9wFo9HtgInDaJg+XP5ADneYHlw0sl3oaqhpPrrZID41zMdmLkyMluaDzEY3HwCynDTK
  </data>
 </layer>
 <layer id="2" name="Layer 2" width="24" height="12">
  <data encoding="base64" compression="zlib">
   eAFjYBhY8A1ovQAOjC4nSIZTVRgZGE4A9WHD6HL2RJq/X46B4QCJ+CBQPbHmvwWqfUcifk+B+bi8jewGkPnZQIWguCIUD+juJ9b840CFoHjCFU6wcEd2FylsUJzhiwd0d+MzG+QnbPL44gGX+SpCmGbpYhED2UeO+djciUuM3uYDAOlelI8=
  </data>
 </layer>
 <layer id="3" name="Layer 3" width="24" height="12">
  <data encoding="base64" compression="zlib">
   eAFjYBgFoyEwGgKjITAwIQAABIAAAQ==
  </data>
 </layer>
 <layer id="4" name="Above Player" width="24" height="12">
  <data encoding="base64" compression="zlib">
   eAFjYBgFoyEwGgIkh4AQyTpGNWAJAQAbfgAT
  </data>
 </layer>
 <objectgroup color="#ff0000" id="6" name="Collisions">
  <object id="1" type="collision" x="32" y="80" width="16" height="112"/>
  <object id="2" type="collision" x="32" y="80" width="48" height="32"/>
  <object id="3" type="collision" x="64" y="16" width="16" height="96"/>
  <object id="4" type="collision" x="64" y="16" width="256" height="32"/>
  <object id="5" type="collision" x="304" y="16" width="16" height="96"/>
  <object id="6" type="collision" x="304" y="80" width="48" height="32"/>
  <object id="7" type="collision" x="336" y="80" width="16" height="112"/>
  <object id="12" type="collision-line" x="224" y="144">
   <polyline points="0,0 16,0"/>
  </object>
  <object id="14" type="collision-line" x="240" y="144">
   <polyline points="0,0 0,16"/>
  </object>
  <object id="15" type="collision-line" x="224" y="160">
   <polyline points="0,0 16,0"/>
  </object>
  <object id="16" type="collision-line" x="160" y="144">
   <polyline points="0,0 -16,0"/>
  </object>
  <object id="17" type="collision-line" x="144" y="144">
   <polyline points="0,0 0,16"/>
  </object>
  <object id="18" type="collision-line" x="144" y="160">
   <polyline points="0,0 16,0"/>
  </object>
 </objectgroup>
 <objectgroup color="#ffff00" id="5" name="Events">
  <object id="10" name="Teleport to Lower Floor" type="event" x="144" y="144" width="16" height="16">
   <properties>
    <property name="act1" value="transition_teleport spyder_dojo1.tmx,11,5,0.3"/>
    <property name="act2" value="char_face player,left"/>
    <property name="cond1" value="is char_at player"/>
    <property name="cond2" value="is char_facing player,left"/>
   </properties>
  </object>
  <object id="11" name="Teleport to Upper Floor" type="event" x="224" y="144" width="16" height="16">
   <properties>
    <property name="act1" value="transition_teleport spyder_dojo3.tmx,10,9,0.3"/>
    <property name="act2" value="char_face player,right"/>
    <property name="cond1" value="is char_at player"/>
    <property name="cond2" value="is char_facing player,right"/>
   </properties>
  </object>
  <object id="19" name="Player Spawn" type="event" x="176" y="176" width="16" height="16"/>
  <object id="20" name="Environment" type="event" x="16" y="0" width="16" height="16">
   <properties>
    <property name="act1" value="set_variable environment:interior"/>
    <property name="cond1" value="not variable_set environment:interior"/>
   </properties>
  </object>
  <object id="21" name="Create Toph" type="event" x="64" y="128" width="16" height="16">
   <properties>
    <property name="act1" value="create_npc spyder_dojo_toph,4,8"/>
    <property name="cond1" value="not char_exists spyder_dojo_toph"/>
   </properties>
  </object>
  <object id="22" name="Create Sokka" type="event" x="96" y="64" width="16" height="16">
   <properties>
    <property name="act1" value="create_npc spyder_dojo_sokka,6,4"/>
    <property name="cond1" value="not char_exists spyder_dojo_sokka"/>
   </properties>
  </object>
  <object id="23" name="Create Kataro" type="event" x="272" y="64" width="16" height="16">
   <properties>
    <property name="act1" value="create_npc spyder_dojo_kataro,17,4"/>
    <property name="cond1" value="not char_exists spyder_dojo_kataro"/>
   </properties>
  </object>
  <object id="24" name="Create Yangchen" type="event" x="192" y="64" width="16" height="16">
   <properties>
    <property name="act1" value="create_npc spyder_dojo_yangchen,12,4"/>
    <property name="cond1" value="not char_exists spyder_dojo_yangchen"/>
   </properties>
  </object>
  <object id="25" name="Create Iroh" type="event" x="304" y="128" width="16" height="16">
   <properties>
    <property name="act1" value="create_npc spyder_dojo_iroh,19,8"/>
    <property name="cond1" value="not char_exists spyder_dojo_iroh"/>
   </properties>
  </object>
  <object id="26" name="Create Wan" type="event" x="208" y="144" width="16" height="16">
   <properties>
    <property name="act1" value="create_npc spyder_dojo_wan,13,9"/>
    <property name="act2" value="char_face spyder_dojo_wan,left"/>
    <property name="cond1" value="not char_exists spyder_dojo_wan"/>
    <property name="cond2" value="not variable_set dojowan:yes"/>
   </properties>
  </object>
  <object id="27" name="Talk Wan1" type="event" x="112" y="0" width="16" height="16">
   <properties>
    <property name="act1" value="translated_dialog spyder_dojo_wan3"/>
    <property name="behav1" value="talk spyder_dojo_wan"/>
    <property name="cond1" value="is variable_set wanintro:yes"/>
    <property name="cond2" value="not variable_set dojoiroh:yes"/>
    <property name="cond3" value="not variable_set dojoyangchen:yes"/>
    <property name="cond4" value="not variable_set dojokataro:yes"/>
    <property name="cond5" value="not variable_set dojosokka:yes"/>
    <property name="cond6" value="not variable_set dojotoph:yes"/>
    <property name="cond7" value="not variable_set dojowan:yes"/>
   </properties>
  </object>
  <object id="28" name="Talk Iroh" type="event" x="128" y="0" width="16" height="16">
   <properties>
    <property name="act11" value="translated_dialog spyder_dojo_iroh1"/>
    <property name="act12" value="add_monster cardiwing,20,spyder_dojo_iroh,5,10"/>
    <property name="act13" value="add_monster djinnbo,20,spyder_dojo_iroh,5,10"/>
    <property name="act14" value="add_monster abesnaki,20,spyder_dojo_iroh,5,10"/>
    <property name="act15" value="add_monster masknake,20,spyder_dojo_iroh,5,10"/>
    <property name="act16" value="add_monster prophetoise,20,spyder_dojo_iroh,5,10"/>
    <property name="act20" value="get_party_monster spyder_dojo_iroh"/>
<<<<<<< HEAD
    <property name="act21" value="add_tech iid_slot_0,peregrine"/>
    <property name="act22" value="add_tech iid_slot_1,shapechange"/>
    <property name="act23" value="add_tech iid_slot_2,viper"/>
    <property name="act24" value="add_tech iid_slot_3,radiance"/>
    <property name="act25" value="add_tech iid_slot_4,demiurge"/>
    <property name="act30" value="start_battle spyder_dojo_iroh"/>
=======
    <property name="act21" value="add_tech iid_slot_0,peregrine,,,,spyder_dojo_iroh"/>
    <property name="act22" value="add_tech iid_slot_1,shapechange,,,,spyder_dojo_iroh"/>
    <property name="act23" value="add_tech iid_slot_2,viper,,,,spyder_dojo_iroh"/>
    <property name="act24" value="add_tech iid_slot_3,radiance,,,,spyder_dojo_iroh"/>
    <property name="act25" value="add_tech iid_slot_4,demiurge,,,,spyder_dojo_iroh"/>
    <property name="act30" value="start_battle player,spyder_dojo_iroh"/>
>>>>>>> bda8a383
    <property name="act31" value="translated_dialog spyder_dojo_iroh2"/>
    <property name="act32" value="set_variable dojoiroh:yes"/>
    <property name="act40" value="set_monster_health"/>
    <property name="act50" value="set_monster_status"/>
    <property name="behav1" value="talk spyder_dojo_iroh"/>
    <property name="cond1" value="not variable_set dojoiroh:yes"/>
   </properties>
  </object>
  <object id="29" name="Talk Yangchen" type="event" x="144" y="0" width="16" height="16">
   <properties>
    <property name="act11" value="translated_dialog spyder_dojo_yangchen1"/>
    <property name="act12" value="add_monster sapsnap,20,spyder_dojo_yangchen,5,10"/>
    <property name="act13" value="add_monster trapsnap,20,spyder_dojo_yangchen,5,10"/>
    <property name="act14" value="add_monster dandylion,20,spyder_dojo_yangchen,5,10"/>
    <property name="act15" value="add_monster budaye,20,spyder_dojo_yangchen,5,10"/>
    <property name="act16" value="start_battle player,spyder_dojo_yangchen"/>
    <property name="act17" value="translated_dialog spyder_dojo_yangchen2"/>
    <property name="act18" value="set_variable dojoyangchen:yes"/>
    <property name="act20" value="set_monster_health"/>
    <property name="act30" value="set_monster_status"/>
    <property name="behav1" value="talk spyder_dojo_yangchen"/>
    <property name="cond1" value="not variable_set dojoyangchen:yes"/>
   </properties>
  </object>
  <object id="30" name="Talk Kataro" type="event" x="160" y="0" width="16" height="16">
   <properties>
    <property name="act11" value="translated_dialog spyder_dojo_kataro1"/>
    <property name="act12" value="add_monster hydrone,20,spyder_dojo_kataro,5,10"/>
    <property name="act13" value="start_battle player,spyder_dojo_kataro"/>
    <property name="act14" value="translated_dialog spyder_dojo_kataro2"/>
    <property name="act15" value="set_variable dojokataro:yes"/>
    <property name="act20" value="set_monster_health"/>
    <property name="act30" value="set_monster_status"/>
    <property name="behav1" value="talk spyder_dojo_kataro"/>
    <property name="cond1" value="not variable_set dojokataro:yes"/>
   </properties>
  </object>
  <object id="31" name="Talk Sokka" type="event" x="176" y="0" width="16" height="16">
   <properties>
    <property name="act11" value="translated_dialog spyder_dojo_sokka1"/>
    <property name="act12" value="add_monster hydrone,20,spyder_dojo_sokka,5,10"/>
    <property name="act13" value="add_monster miaownolith,20,spyder_dojo_sokka,5,10"/>
    <property name="act14" value="add_monster embazook,20,spyder_dojo_sokka,5,10"/>
    <property name="act15" value="add_monster grintrock,20,spyder_dojo_sokka,5,10"/>
    <property name="act16" value="start_battle player,spyder_dojo_sokka"/>
    <property name="act17" value="translated_dialog spyder_dojo_sokka2"/>
    <property name="act18" value="set_variable dojosokka:yes"/>
    <property name="act20" value="set_monster_health"/>
    <property name="act30" value="set_monster_status"/>
    <property name="behav1" value="talk spyder_dojo_sokka"/>
    <property name="cond1" value="not variable_set dojosokka:yes"/>
   </properties>
  </object>
  <object id="32" name="Talk Toph" type="event" x="192" y="0" width="16" height="16">
   <properties>
    <property name="act01" value="translated_dialog spyder_dojo_toph1"/>
    <property name="act02" value="add_monster rockat,20,spyder_dojo_toph,5,10"/>
    <property name="act03" value="add_monster rhincus,20,spyder_dojo_toph,5,10"/>
    <property name="act04" value="add_monster aardorn,20,spyder_dojo_toph,5,10"/>
    <property name="act05" value="add_monster sludgehog,20,spyder_dojo_toph,5,10"/>
    <property name="act06" value="add_monster forturtle,20,spyder_dojo_toph,5,10"/>
    <property name="act07" value="add_monster vivipere,20,spyder_dojo_toph,5,10"/>
    <property name="act08" value="start_battle player,spyder_dojo_toph"/>
    <property name="act09" value="translated_dialog spyder_dojo_toph2"/>
    <property name="act10" value="set_variable dojotoph:yes"/>
    <property name="act20" value="set_monster_health"/>
    <property name="act30" value="set_monster_status"/>
    <property name="behav1" value="talk spyder_dojo_toph"/>
    <property name="cond1" value="not variable_set dojotoph:yes"/>
   </properties>
  </object>
  <object id="30" name="Encounter" type="event" x="160" y="144" width="16" height="16">
   <properties>
    <property name="act01" value="char_stop"/>
    <property name="act02" value="lock_controls"/>
    <property name="act03" value="wait 2"/>
    <property name="act04" value="pathfind spyder_dojo_wan,11,9"/>
    <property name="act05" value="translated_dialog spyder_dojo_wan1"/>
    <property name="act06" value="translated_dialog spyder_dojo_wan3"/>
    <property name="act07" value="unlock_controls"/>
    <property name="act08" value="char_face spyder_dojo_wan,right"/>
    <property name="act09" value="pathfind spyder_dojo_wan,13,9"/>
    <property name="act10" value="char_face spyder_dojo_wan,left"/>
    <property name="act11" value="set_variable wanintro:yes"/>
    <property name="cond1" value="not variable_set wanintro:yes"/>
    <property name="cond2" value="is char_at player"/>
   </properties>
  </object>
  <object id="31" name="Talk Wan2" type="event" x="96" y="0" width="16" height="16">
   <properties>
    <property name="act11" value="translated_dialog spyder_dojo_wan4"/>
    <property name="act12" value="add_monster aardorn,20,spyder_dojo_wan,5,10"/>
    <property name="act13" value="add_monster embazook,20,spyder_dojo_wan,5,10"/>
    <property name="act14" value="add_monster budaye,20,spyder_dojo_wan,5,10"/>
    <property name="act15" value="add_monster hydrone,20,spyder_dojo_wan,5,10"/>
    <property name="act16" value="add_monster djinnbo,20,spyder_dojo_wan,5,10"/>
    <property name="act20" value="get_party_monster spyder_dojo_wan"/>
<<<<<<< HEAD
    <property name="act22" value="add_tech iid_slot_4,shapechange"/>
    <property name="act30" value="start_battle spyder_dojo_wan"/>
=======
    <property name="act22" value="add_tech iid_slot_4,shapechange,,,,spyder_dojo_wan"/>
    <property name="act30" value="start_battle player,spyder_dojo_wan"/>
>>>>>>> bda8a383
    <property name="act31" value="set_variable dojowan:yes"/>
    <property name="act32" value="set_monster_health"/>
    <property name="act33" value="set_monster_status"/>
    <property name="behav1" value="talk spyder_dojo_wan"/>
    <property name="cond1" value="is variable_set wanintro:yes"/>
    <property name="cond2" value="is variable_set dojoiroh:yes"/>
    <property name="cond3" value="is variable_set dojoyangchen:yes"/>
    <property name="cond4" value="is variable_set dojokataro:yes"/>
    <property name="cond5" value="is variable_set dojosokka:yes"/>
    <property name="cond6" value="is variable_set dojotoph:yes"/>
    <property name="cond7" value="not variable_set dojowan:yes"/>
   </properties>
  </object>
 </objectgroup>
</map><|MERGE_RESOLUTION|>--- conflicted
+++ resolved
@@ -147,21 +147,12 @@
     <property name="act15" value="add_monster masknake,20,spyder_dojo_iroh,5,10"/>
     <property name="act16" value="add_monster prophetoise,20,spyder_dojo_iroh,5,10"/>
     <property name="act20" value="get_party_monster spyder_dojo_iroh"/>
-<<<<<<< HEAD
     <property name="act21" value="add_tech iid_slot_0,peregrine"/>
     <property name="act22" value="add_tech iid_slot_1,shapechange"/>
     <property name="act23" value="add_tech iid_slot_2,viper"/>
     <property name="act24" value="add_tech iid_slot_3,radiance"/>
     <property name="act25" value="add_tech iid_slot_4,demiurge"/>
-    <property name="act30" value="start_battle spyder_dojo_iroh"/>
-=======
-    <property name="act21" value="add_tech iid_slot_0,peregrine,,,,spyder_dojo_iroh"/>
-    <property name="act22" value="add_tech iid_slot_1,shapechange,,,,spyder_dojo_iroh"/>
-    <property name="act23" value="add_tech iid_slot_2,viper,,,,spyder_dojo_iroh"/>
-    <property name="act24" value="add_tech iid_slot_3,radiance,,,,spyder_dojo_iroh"/>
-    <property name="act25" value="add_tech iid_slot_4,demiurge,,,,spyder_dojo_iroh"/>
     <property name="act30" value="start_battle player,spyder_dojo_iroh"/>
->>>>>>> bda8a383
     <property name="act31" value="translated_dialog spyder_dojo_iroh2"/>
     <property name="act32" value="set_variable dojoiroh:yes"/>
     <property name="act40" value="set_monster_health"/>
@@ -259,13 +250,8 @@
     <property name="act15" value="add_monster hydrone,20,spyder_dojo_wan,5,10"/>
     <property name="act16" value="add_monster djinnbo,20,spyder_dojo_wan,5,10"/>
     <property name="act20" value="get_party_monster spyder_dojo_wan"/>
-<<<<<<< HEAD
     <property name="act22" value="add_tech iid_slot_4,shapechange"/>
-    <property name="act30" value="start_battle spyder_dojo_wan"/>
-=======
-    <property name="act22" value="add_tech iid_slot_4,shapechange,,,,spyder_dojo_wan"/>
     <property name="act30" value="start_battle player,spyder_dojo_wan"/>
->>>>>>> bda8a383
     <property name="act31" value="set_variable dojowan:yes"/>
     <property name="act32" value="set_monster_health"/>
     <property name="act33" value="set_monster_status"/>

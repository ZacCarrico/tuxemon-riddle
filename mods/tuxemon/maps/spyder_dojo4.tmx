--- conflicted
+++ resolved
@@ -129,15 +129,9 @@
     <property name="act23" value="add_monster viviphyta,35,spyder_billie,5,10"/>
     <property name="act30" value="start_battle spyder_billie"/>
     <property name="act40" value="translated_dialog spyder_dojo_billie2"/>
-<<<<<<< HEAD
-    <property name="act50" value="pathfind spyder_dojo_billie,10,9"/>
-    <property name="act60" value="char_face spyder_dojo_billie,left"/>
-    <property name="act70" value="remove_npc spyder_dojo_billie"/>
-=======
     <property name="act50" value="pathfind spyder_billie,10,9"/>
-    <property name="act60" value="npc_face spyder_billie,left"/>
+    <property name="act60" value="char_face spyder_billie,left"/>
     <property name="act70" value="remove_npc spyder_billie"/>
->>>>>>> d0b4daf7
     <property name="act80" value="set_tuxepedia eyesore,seen"/>
     <property name="act81" value="set_tuxepedia cardiwing,seen"/>
     <property name="act82" value="set_tuxepedia vivipere,seen"/>

events:
  Teleport Faint:
    actions:
    - teleport_faint
    conditions:
    - is player_defeated
    - not location_type clinic
    - not location_name wayfarer_inn1:wayfarer_inn2:scoop3:scoop4:paper_town
    - is current_state WorldState
    type: "event"
  Auto healing teleported:
    actions:
    - set_monster_health
    - set_monster_status
    - set_variable teleport_clinic:none
    - variable_math cathedral_ads,+,1
    conditions:
    - is location_type clinic
    - is variable_set teleport_clinic:lost
    - is current_state WorldState
    type: "event"
  Teleport Exception 1:
    actions:
    - transition_teleport spyder_wayfarer_inn1.tmx,9,6,0.3
    - set_monster_health
    - set_monster_status
    - set_variable teleport_clinic:none
    conditions:
    - is player_defeated
    - is location_name wayfarer_inn1:wayfarer_inn2
    - is current_state WorldState
    type: "event"
  Teleport Exception 2:
    actions:
    - transition_teleport spyder_scoop2.tmx,9,6,0.3
    - set_monster_health
    - set_monster_status
    - set_variable teleport_clinic:none
    conditions:
    - is player_defeated
    - is location_name scoop3:scoop4
    - is current_state WorldState
    type: "event"
  Teleport Exception 3:
    actions:
    - transition_teleport spyder_bedroom.tmx,4,3,0.3
    - set_monster_health
    - set_monster_status
    - set_variable teleport_clinic:none
    conditions:
    - is player_defeated
    - is location_name paper_town
    - is current_state WorldState
    - is variable_set firstfightend:no
    type: "event"
  Evolution all:
    actions:
    - evolution
    conditions:
    - is check_evolution all
    - is current_state WorldState
    type: "event"
  Choice Surf:
    actions:
    - translated_dialog itsswimmingtime
    - translated_dialog_choice yes:no,swimming
    conditions:
    - is has_item player,surfboard
    - is player_facing_tile surfable
    - is button_pressed K_RETURN
    - not player_in surfable
    type: "event"
  Surfable:
    actions:
    - set_template player,swimmer
    conditions:
    - is player_in surfable
    - not has_sprite swimmer
    type: "event"
  Not surfable Boy:
    actions:
    - set_template player,adventurer,adventurer
    - set_variable swimming:no
    conditions:
    - not player_in surfable
    - is has_sprite swimmer
    - is variable_set gender_choice:gender_male
    type: "event"
  Not surfable Girl:
    actions:
    - set_template player,heroine,heroine
    - set_variable swimming:no
    conditions:
    - not player_in surfable
    - is has_sprite swimmer
    - is variable_set gender_choice:gender_female
    type: "event"
  Allow Swim:
    actions:
    - remove_collision water
    conditions:
    - is variable_set swimming:yes
    type: "event"
  Swim Encounters Day:
    actions:
    - set_variable environment:sea
    - random_encounter routec,0.25
    conditions:
    - is has_sprite swimmer
    - not variable_set stage_of_day:night
    - is current_state WorldState
    type: "event"
  Swim Encounters Night:
    actions:
    - set_variable environment:night_sea
    - random_encounter routec,0.75
    conditions:
    - is has_sprite swimmer
    - is variable_set stage_of_day:night
    - is current_state WorldState
    type: "event"
  Night Day Cycle Outside:
    actions:
    - set_layer 0:0:128:128
    conditions:
    - is variable_set stage_of_day:night
    - not location_inside
    height: 1
    width: 1
    x: 0
    y: 0
    type: "event"
  Night Day Cycle Inside:
    actions:
    - set_layer
    conditions:
    - is variable_set stage_of_day:night
    - is location_inside
    height: 1
    width: 1
    x: 0
    y: 0
    type: "event"
<<<<<<< HEAD
  Check Max Moves:
    actions:
    - translated_dialog new_tech_delete
    - get_monster_tech check_moves,chosen_tech
    - remove_tech chosen_tech
    conditions:
    - is check_max_tech
    - is current_state WorldState
    - not location_type clinic
=======
  Phone GPS Leather:
    actions:
    - set_variable nu_map_1:leather_town*0.20*0.42
    conditions:
    - not variable_set nu_map_1:leather_town*0.20*0.42
    - is location_name leather_town
    type: "event"
  Phone GPS Cotton:
    actions:
    - set_variable nu_map_2:cotton_town*0.20*0.52
    conditions:
    - not variable_set nu_map_2:cotton_town*0.20*0.52
    - is location_name cotton_town
    type: "event"
  Phone GPS Paper:
    actions:
    - set_variable nu_map_3:paper_town*0.20*0.62
    conditions:
    - not variable_set nu_map_3:paper_town*0.20*0.62
    - is location_name paper_town
    type: "event"
  Phone GPS Candy:
    actions:
    - set_variable nu_map_4:candy_town*-0.15*0.62
    conditions:
    - not variable_set nu_map_4:candy_town*-0.15*0.62
    - is location_name candy_town
    type: "event"
  Phone GPS Timber:
    actions:
    - set_variable nu_map_5:timber_town*-0.15*0.42
    conditions:
    - not variable_set nu_map_5:timber_town*-0.15*0.42
    - is location_name timber_town
    type: "event"
  Phone GPS Flower:
    actions:
    - set_variable nu_map_6:flower_city*-0.15*0.32
    conditions:
    - not variable_set nu_map_6:flower_city*-0.15*0.32
    - is location_name flower_city
>>>>>>> 389ca4c7
    type: "event"<|MERGE_RESOLUTION|>--- conflicted
+++ resolved
@@ -141,17 +141,6 @@
     x: 0
     y: 0
     type: "event"
-<<<<<<< HEAD
-  Check Max Moves:
-    actions:
-    - translated_dialog new_tech_delete
-    - get_monster_tech check_moves,chosen_tech
-    - remove_tech chosen_tech
-    conditions:
-    - is check_max_tech
-    - is current_state WorldState
-    - not location_type clinic
-=======
   Phone GPS Leather:
     actions:
     - set_variable nu_map_1:leather_town*0.20*0.42
@@ -193,5 +182,14 @@
     conditions:
     - not variable_set nu_map_6:flower_city*-0.15*0.32
     - is location_name flower_city
->>>>>>> 389ca4c7
+    type: "event"
+  Check Max Moves:
+    actions:
+    - translated_dialog new_tech_delete
+    - get_monster_tech check_moves,chosen_tech
+    - remove_tech chosen_tech
+    conditions:
+    - is check_max_tech
+    - is current_state WorldState
+    - not location_type clinic
     type: "event"